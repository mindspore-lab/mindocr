--- conflicted
+++ resolved
@@ -288,15 +288,13 @@
 <details close markdown>
 <summary>News</summary>
 
-<<<<<<< HEAD
 - 2023/04/01
 1. Add new trained models
     - [LayoutLMv3](configs/kie/layoutlmv3/) for key information extraction
-=======
+
 - 2024/03/20
 1. Add new trained models
     - [Vary-toy](configs/llm/vary/vary_toy.yaml) for OCR large model, providing Qwen-1.8B LLM-based object detection and OCR abilities
->>>>>>> 679fd67d
 
 - 2023/12/25
 1. Add new trained models
