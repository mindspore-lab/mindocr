## 常见问题
 - [未定义符号](#q1-未定义符号)
 - [Ascend so库找不到相关错误](#q2-ascend-so库找不到相关错误)
 - [关于错误码`a39999`](#q3-ascend-error-message-a39999)
 - [关于错误`acl open device 0 failed`](#q4-acl-open-device-0-failed)
 - [windows安装mindocr依赖失败相关问题](#q5-windows安装mindocr依赖失败)
 - [关于`RunTimeError:The device address tpe is wrong`](#q6-runtimeerror-the-device-address-type-is-wrong-type-name-in-addresscpu-type-name-in-contextascend)
 - [模型转换相关问题](#q7-模型转换相关问题)
 - [推理相关问题](#q8-推理时相关问题)
<<<<<<< HEAD
 - [`libgomp-d22c30c5.so.1.0.0`相关错误](#q9-libgomp-d22c30c5.so.1.0.0相关错误)
=======
 - [DBNet训练速率不及预期](#q9-DBNet训练速率不及预期)
>>>>>>> ec20d02b

### Q1 未定义符号

- `undefined symbol:_ZN9mindspore5tracel15GetDebugInfostrERKSt10shared_ptrINS_9DebugInfoEERKSsNS_13SourceLineTipE`

  ```bash
  Python 3.7.16 (default, Jan 17 2023, 22:20:44)
  [GCC 11.2.0] :: Anaconda, Inc. on linux
  Type "help", "copyright", "credits" or "license" for more infommation.
  >>> import mindspore
  >>> import mindspore lite
  Traceback (most recent call last):
  File "<stdin>", line 1, in <module>
  	File "/root/miniconda3/envs/xxx/lib/python3.7/site-packages/mindspore_lite/_init_.py", line 26, in <module>
  		from mindspore lite.context import Context
  	File "/root/miniconda3/envs/xxx/lib/python3.7/site-packages/mindspore_lite/context.py", line 22, in <module>
  		from mindspore lite.lib import-c lite wrapper
  ImportError: xxxx/mindspore-lite-2.2.0-linux-x64/tools/converter/lib/libmindspore_converter.so: undefined symbol:_ZN9mindspore5tracel15GetDebugInfostrERKSt10shared_ptrINS_9DebugInfoEERKSsNS_13SourceLineTipE
  ```

- `undefined symbol: _ZN9mindspore12label_manage23GetGlobalTraceLabelTypeEv`

  ```bash
  Python 3.7.16 (default, Jan 17 2023, 22:20:44)
  [GCC 11.2.0] :: Anaconda, Inc. on linux
  Type "help", "copyright". "credits" or "license" for more infommation.
  >>> import mindspore_lite
  >>> import mindspore
  Traceback (most recent call last):
  File "<stdin>", line 1, in <module>
  	File "/ root/miniconda3/envs/xxx/1ib/python3.7/site-packages/mindspore/_init_.py", line 18, in <module>
  		from mindspore.run check import run check
  	File "/root/miniconda3/envs/xxx/lib/python3.7/site-packages/mindspore/ run_check/_init_.py", line 17, in <module>
  		from . check_version import check_version_and_env_config
  	File "/root/miniconda3/envs/xxx/lib/python3.7/site-packages/mindspo re/run_check/check version.py", line 29, in <module>
  		from mindspore._c_expression "import MSContext, ms_ctx_param
  ImportError: xxxx/mindspore-lite-2.2.0-linux-x64/tools/converter/lib/libmindspore_converter.so: undefined symbol: _ZN9mindspore12label_manage23GetGlobalTraceLabelTypeEv
  ```

- `undefined symbol: _ZNK9mindspore6kernel15KernelBuildInfo8TostringEv`

  ```bash
  [WARNING] LITE(20788, 7f897f04ff40, converter_lite) :2023-10-19-07:24: 10.858.973 [mindspore/lite/tools/opt imizer/common/fommat_utils.cc:385] ConvertAbstractFommatShape] abstract must be a tensor, but got: ValueAny.
  [WARNING] LITE(20788,7f897f04ff40, converter_lite) :2023-10-19-07:24: 10.858.998 [mindspore/lite/tools/optimizer/common/gllo_utils.cc: 1071] GenTransposeNode] Convertabstract failed for node: args0_nh2nc
  [WARNING] LITE(20788,7f897fO04ff40, converter_lite) :2023-10-19-07:24: 11.035.069 [mindspore/lite/src/extendrt/cxx_api/dlutils.h:124] DLSopen] dlopen /xxx/mindspore/to0ls/converter/lib/libascend pass plugin.so failed, error: /xxx/mindspore/tools/converter/1ib/libmslite_shared lib.s0: undefined symbol: _ZNK9mindspore6kernel15KernelBuildInfo8TostringEv

  [ERROR] LITE(20788,7f897f04ff40, converter_lite) :2023-10-19-07:24: 11.035.121 [mindspore/lite/tools/converter/adapter/acl/plugin/acl_pass_plugin.cc:86] CreateAclPassInner] DLSopen failed, so path: /xxx/mindspore-1ite-2.2.0.20231019-1inux-x64/tools/converter/lib/1ibascend_pass_plugin.so, ret: dlopen /xxx/mindspore/tools/converter/lib/libascend_pass_plugin.so failed, error: /xxx/mindspore/tools/converter/lib/libmslite shared lib.so: undefined symbol: _ZNK9mindspore6kernel15KernelBuildInfo8TostringEv
  ```

以上缺少符号问题，为`mindspore` python whl包、`mindspore_lite` python whl包、`mindspore_lite`tar包不匹配导致。根据[下载mindspore](https://www.mindspore.cn/install) 和 [下载MindSpore Lite](https://www.mindspore.cn/lite/docs/zh-CN/master/use/downloads.html)，需检查

- `mindspore`, `mindspore_lite`是否版本一致，例如都为2.2.0版本；
- `mindspore_lite`的whl包与`mindspore_lite`的tar包是否版本一致，例如都为2.2.0版本；
- `mindspore_lite`的whl包与`mindspore_lite`的tar包是否都为云侧版本

例如平台为linux x86_64下的昇腾环境，如下包组合是合适的

- `mindspore_lite whl`: [mindspore_lite-2.2.0-cp37-cp37m-linux_x86_64.whl](https://ms-release.obs.cn-north-4.myhuaweicloud.com/2.2.0/MindSpore/lite/release/linux/x86_64/cloud_fusion/python37/mindspore_lite-2.2.0-cp37-cp37m-linux_x86_64.whl)
- `mindspore_lite tar.gz`: [mindspore-lite-2.2.0-linux-x64.tar.gz](https://ms-release.obs.cn-north-4.myhuaweicloud.com/2.2.0/MindSpore/lite/release/linux/x86_64/cloud_fusion/python37/mindspore-lite-2.2.0-linux-x64.tar.gz)
- `mindspore whl`: [mindspore-2.2.0-cp37-cp37m-linux_x86_64.whl](https://ms-release.obs.cn-north-4.myhuaweicloud.com/2.2.0/MindSpore/unified/x86_64/mindspore-2.2.0-cp37-cp37m-linux_x86_64.whl)

### Q2 Ascend so库找不到相关错误

- `dlopen mindspore_lite/lib/libascend_kernel_plugin.so` ，No such file or directory

  **错误信息**

  ```bash
  File "/home/xxx/miniconda3/envs/yyy/lib/python3.8/site-packages/mindspore_lite/model.py", line 95, in warpper
  	return func(*args, **kwargs)
  File "/home/xxx/miniconda3/envs/yyy/lib/python3.8/site-packages/mindspore_lite/model.py", line 235, in build_from_file
  	raise RuntimeError(f"build from_file failed! Error is {ret.Tostring()}")
  RuntimeError: build_from_file failed! Error is Common error code.
  [WARNING] ME(15411,7f07f56be100, python) : 2023-10-16-00:51:42.509.780 [mindspore/lite/src/extend rt/cxx_api/dlutils.h:124] DLSopen]
  dlopen /home/xxx/miniconda3/envs/yyy/lib/python3.8/site-packages/mindspore_lite/lib/libascend_kernel_plugin.so failed, error: libacl_cblas.so: cannot open shared object file: No such file or directory
  [ERROR] ME(15411,7f07f56be100, python) :2023-10-16-00:51:42.509.877 [mindspo re/lite/src/extendrt/kernel/ascend/plugin/ascend_allocator_plugin.cc:70] Register] DLSopen failed, so path: /home/xxx/miniconda3/envs/ yyy/lib/python3.8/site-packages/mindspore_lite/lib/libascend_kernel_plugin.so , func name: CreateAclAllocator. err: dlopen /home/xxx/miniconda3/envs/yyy/lib/python3.8/site-packages/mindspore_lite/lib/libascend_ kernel_plugin.so failed, error: libacl_cblas.so: cannot open shared object file: No such file or directory
  [ERROR] ME(15411,7f07f56be100, python):2023-10-16-00:51:42.509.893 [mindspore/lite/src/extendrt/infer_session.cc:66] HandleContext] failed register ascend allocator plugin.
  ...
  raise RuntimeError(f"build_from_file failed! Error is {ret.ToString()}")
  RuntimeError: build_from_file failed! Error is Common error code.
  ```

  **解决方法**

  该错误是`mindspore_lite`tar包中的`libascend_kernel plugin.so`未加入到环境变量`LD_LIBRARY_PATH`导致，解决方法如下

  1. 查看是否安装了`mindspore_lite`的**云侧推理工具包**。如果未安装，请从 [工具包tar.gz、whl包下载链接](https://gitee.com/link?target=https%3A%2F%2Fwww.mindspore.cn%2Flite%2Fdocs%2Fzh-CN%2Fmaster%2Fuse%2Fdownloads.html)，下载Ascend版的云侧版本`tar.gz`包以及`whl`包安装，详细请见 [mindspore lite 安装](https://gitee.com/mindspore-lab/mindocr/blob/main/docs/cn/inference/environment.md)。

  2. 找到`mindspore_lite`的安装路径，如路径为`/your_path_to/mindspore-lite`，cd到该目录下

  3. 查找`libascend_kernel_plugin.so`，命令为`find ./ -name libascend_kernel_plugin.so`，可以找到该so的路径为

  ```bash
  ./runtime/lib/libascend_kernel_plugin.so
  ```

  4. 将该路径加入到环境变量

  ```bash
  export LD_LIBRARY_PATH=$LITE_HOME/runtime/lib:$LD_LIBRARY_PATH
  ```

- `Load dynamic library: libmindspore_ascend.so.2 failed. liboptiling.so: cannot open shared object file: No such file or directory`

  ```bash
  python -c "import mindspore;mindspore.set_context(device_target='Ascend');mindspore.run_check()"
  [WARNING] ME(60105:13981374421 1776, MainProcess):2023-10-25-08: 14:33.640.411 [mindspore/run_check/_check_version.py:348] Using custom Ascend AI software package (Ascend Data Center Solution) path, package version checking is skipped. Please make sure Ascend AI software package (Ascend Data Center Solution) version is supported. For details, refer to the installation guidelines https://www.mindspore.cn/install
  Traceback (most recent call last):
  File "<string>", line 1, in module>
  File "/xxx/py37/lib/python3.7/site-packages/mindspore/_checkparam.py", line 1313, in wrapper
  	return func(*args, **kwargs)
  File "/xxx/py37/1ib/python3.7/site-packages/mindspore/context.py", line 1456, in set_context
  	ctx.set_device_target(kwargs['device target'])
  File "/xxx/py37/lib/python3.7/site-packages/mindspore/context.py", line 381, in set_device_target
  	self.set_param(ms_ctx_param.device_target, target)
  File "/xxx/py37/lib/python3.7/site-packages/mindspore/context.py", line 175, in set_param
  	self._context_handle.set_param(param, value)
  RuntimeError: Unsupported device target Ascend. This process only supports one of the ['CPU']. Please check whether the Ascend environment is installed and configured correctly. and check whether current mindspore wheel package was built with "-e Ascend". For details, please refer to "Device load error message".

  ----------------------------------------------------
  - Device load error message:
  ----------------------------------------------------
  Load dynamic library: libmindspore_ascend.so.2 failed. liboptiling.so: cannot open shared object file: No such file or directory
  Load dynamic library: 1ibmindspore ascend.so.1 failed. liboptiling.so: cannot open shared object file: No such file or directory

  ----------------------------------------------------
  ...
  ```

  该错误为`liboptiling.so`未加入环境变量`LD_LIBRARY_PATH`导致，解决方法如下

  1. 查看是否安装了`CANN`。如果未安装，请[安装昇腾AI处理器配套软件包](https://www.mindspore.cn/install#%E5%AE%89%E8%A3%85%E6%98%87%E8%85%BEai%E5%A4%84%E7%90%86%E5%99%A8%E9%85%8D%E5%A5%97%E8%BD%AF%E4%BB%B6%E5%8C%85)，安装CANN。

  2. 找到`CANN`的安装路径，如路径为`/your_path_to/cann`，cd到该目录下

  3. 查找`liboptiling.so`，命令为`find ./ -name liboptiling.so`，可以找到该so的路径为

     ```bash
     ./CANN-7.0/opp/built-in/op_impl/ai_core/tbe/op_tiling/lib/linux/x86_64/liboptiling.so
     ./CANN-7.0/opp/built-in/op_impl/ai_core/tbe/op_tiling/lib/linux/aarch64/liboptiling.so
     ./CANN-7.0/opp/built-in/op_impl/ai_core/tbe/op_tiling/lib/minios/aarch64/liboptiling.so
     ```

  4. 将该路径加入到环境变量，若为`x86_64`，则

     ```bash
     export LD_LIBRARY_PATH=$ASCEND_HOME/CANN-7.0/opp/built-in/op_impl/ai_core/tbe/op_tiling/lib/linux/x86_64/:$LD_LIBRARY_PATH
     ```

     当下列信息出现时，提示安装成功

     ```bash
     The result of multiplication calculation is correct. MindSpore has been installed on platform [Ascend] successfully!
     ```

- `Load dynamic library: libmindspore_ascend.so.2 failed. libaicpu_ascend_engine.so: cannot open shared object file: No such file or directory`

  ```bash
  RuntimeError: Unsupported device target Ascend. This process only supports one of the ['CPU']. Please check whether the Ascend environment is installed and configured correctly. and check whether current mindspore wheel package was built with "-e Ascend". For details, please refer to "Device load error message".

  ----------------------------------------------------
  - Device load error message:
  ----------------------------------------------------
  Load dynamic library: libmindspore_ascend.so.2 failed. libaicpu_ascend_engine.so: cannot open shared object file: No such file or directory
  Load dynamic library: libmindspore_ascend.so.1 failed. libaicpu_ascend_engine.so: cannot open shared object file: No such file or directory

  ----------------------------------------------------
  ...

  ```

  该错误为`libaicpu_ascend_engine.so`未加入环境变量`LD_LIBRARY_PATH`导致，解决方法如下

  1. 查看是否安装了`CANN`。如果未安装，请[安装昇腾AI处理器配套软件包](https://www.mindspore.cn/install#%E5%AE%89%E8%A3%85%E6%98%87%E8%85%BEai%E5%A4%84%E7%90%86%E5%99%A8%E9%85%8D%E5%A5%97%E8%BD%AF%E4%BB%B6%E5%8C%85)，安装CANN。

  2. 找到`CANN`的安装路径，如路径为`/your_path_to/cann`，cd到该目录下

  3. 查找`libaicpu_ascend_engine.so`，命令为`find ./ -name libaicpu_ascend_engine.so`，可以找到该so的路径为

     ```bash
     ./CANN-7.0/x86_64-linux/lib64/plugin/opskernel/libaicpu_ascend_engine.so
     ./CANN-7.0/compiler/lib64/plugin/opskernel/libaicpu_ascend_engine.so
     ./latest/x86_64-linux/lib64/plugin/opskernel/libaicpu_ascend_engine.so
     ```

  4. 将路径加入到环境变量，若为`x86_64`，则

     ```bash
     export LD_LIBRARY_PATH=$ASCEND_HOME/CANN-7.0/compiler/lib64/plugin/opskernel/:$LD_LIBRARY_PATH
     ```

### Q3 Ascend Error Message A39999

- 错误1

  ```bash
  ----------------------------------------------------
  - Ascend Error Message:
  ----------------------------------------------------
  E39999: Inner Error!
  E39999 TsdOpen failed. devId=0, tdt error=31[FUNC:PrintfTsdError] [FILE: runtime.cc][LINE:2060]
  	   TraceBack (most recent call last):
  	   Start aicpu executor failed, retCode=0x7020009 devId=0[FUNC :DeviceRetain][FILE: runtime.cc][LINE:2698]
  	   check param failed, dev can not be NULL![FUNC:PrimaryContextRetain][FILE: runtime.cc][LINE:2544]
  	   Check param failed, ctx can not be NULL! [FUNC:PrimaryContextRetain][FILE: runtime.cc][LINE:2571]
  	   Check param failed, context can not be null.[FUNC:NewDevice][FILE:api impl.cc][LINE:1899]
  	   New device failed, retcode=0x70 10006[FUNC:SetDevice][FILE:api_impL-cc][LINE:1922]
  	   rtsetDevice execute failed, reason=[device retain error][FUNC:FuncErrorReason][FILE :error message manage.ccl[LINE:50]
  	   open device 0 failed runtime result = 507033.[FUNC: ReportCallError][FILE:log_inner.cpp][LINE:161]

  (Please search "Ascend Error Message" at https://www.mindspore.cn for error code description)
  ```

- 错误2

  ```bash
  ----------------------------------------------------
  - Ascend Error Message:
  ----------------------------------------------------
  E39999: Inner Error!
  E39999 tsd client wait response fail, device response code[1]. load aicpu ops package failed, device[O], host pid[5653], error stack:
  [TSDaemon] checksum aicpu package failed, ret=103, [tsd_common.cpp:2242:SaveProcessConfig]17580
  Check head tag failed, ret=279, [package_worker.cpp:537:VerifyAicpuPackage]2369
  Verify Aicpu package failed, srcPathlIhome/HMHiAiuser/aicpu_kernels/vf0_5653_Ascend310P-aicpu_syskernels.tar.gz]..[package_worker.cpp:567:DecompressionAicpuPackage]2369
  Decompression AicpuPackage [/home/HwHiAiUser/aicpu_kernels/vf0_5653_Ascend310P-aicpu_syskernels.tar.gz] failed, [package_worker.cpp:218:LoadAICPUPackageForProcessMode]2369
  Load aicpu package path[/home/HwHiAiUser/hdcd/device0/] fileName[ 5653_Ascend310P-aicpu_syskernels.tar.gz] failed, [inotify_watcher.cpp:311:HandleEvent]2369
  [TSDaemon] load aicpu ops package failed, device[0], host pid[5653], [tsd_common.cpp:2054:CheckAndHandleTimeout]2374
  [FUNC:WaitRsp][FILE:process_mode_manager.cpp][LINE:270]
  	TraceBack (most recent call last):
  	TsdOpen failed. devId=0, tdt error=31[FUNC:PrintfTsdError] [FILE: runtime.cc][LINE:2060]
  	Start aicpu executor failed, retCode=Ox7020009 devId=0[FUNC:DeviceRetain][FILE: runtime.cc] [LINE:2698]
  	Check param failed, dev can not be NULL! [FUNC:PrimaryContextRetain] [FILE: runtime.cc][LINE:2544]
  	Check param failed, ctx can not be NULL! [FUNC:PrimaryContextRetain J[FILE: runtime.cc][LINE:2571]
  	Check param failed, context can not be null. [FUNC:NewDevice] [FILE:api_impl.cc][LINE: 1893]
  	New device failed, retCode=0x7010006[FUNC:SetDevice] [FILE:api impl.cc][LINE:1916]
  	rtSetDevice execute failed, reason=[device retain errorl[FUNC:FuncErrorReason] [FILE:error_message_manage.cc][LINE:50]
  	open device 0 failed, runtime result = 507033. [FUNC:ReportCalLError][FILE:log_inner.cpp]ILINE:161]
  (Please search "Ascend Error Message" at https://www.mindspore.cn for error code description)
  ```

可能原因

- 驱动版本与CANN不匹配

- 环境变量未配置成功，导致aicpu启动失败，尝试将下列项加入环境变量

  ```bash
  export ASCEND_OPP_PATH=${ASCEND_HOME}/latest/opp
  export ASCEND_AICPU_PATH=${ASCEND_OPP_PATH}/..
  ```

### Q4 `acl open device 0 failed`

推理时可能触发`acl open device 0 failed`，例如

```bash
benchmark --modelFile=dbnet_mobilenetv3_lite.mindir --device=Ascend --inputShapes='1,3,736,1280' --loopCount=100 - -wammUpLoopCount=10
ModelPath = dbnet_mobilenetv3_lite.mindir
ModelType = MindIR
InDatapath =
GroupInfoFile =
ConfigFilepath =
InDataType = bin
LoopCount = 100
DeviceType = Ascend
AccuracyThreshold = 0.5
CosineDistanceThreshold = -1.1
WarmUpLoopCount = 10
NumThreads = 2	InterOpParallelNum = 1
Fpl16Priority = 0	EnableparalÍel = 0
calibDataPath =
EnableGLTexture = 0
cpuBindMode = HIGHER CPU
CalibDataType = FLOAT
Resize Dims: 1 3 736 1280
start unified benchmark run
IERROR] ME (26748,7f6c73867fc0, benchmark) :2023-10-26-09:51 : 54.833.515 Imindspore/lite/src/extend rt/kernel/ascend/model/model_infer.cc:59] Init] Acl open device 0 failed.
[ERROR] ME (26748,7f6c73867fc0,benchmark):2023-10-26-09:51:54.833.573 [mindspore/lite/src/extend rt/kernel/ascend/src/custom_ascend_kernel.cc:141] Init] Model i
nfer init failed.	[ERROR] ME (26748, 7f6c73867fc0,benchmark) :2023-10-26-09:51:54.833.604 [mindspore/lite/src/extendrt/session/single_op_session.cc:198] BuildCustomAscendKernelImpl] kernel init failed CustomAscend
[ERROR] ME (26748,7f6c73867fc0, benchmark) :2023-10-26-09:51 :54.833.669 [mindspore/li te/src/extendrt/session/single_op_sess ion.cc:220] BuildCustomAscendKernel] Build ascend kernel failed for node: custom_0
[ERROR] ME (26748,7f6c73867fc0,benchmark) :2023-10-26-09:51 : 54.833.699 [mindspore/lite/src/extend rt/session/single_op_session.cc:302] CompileGraph] Failed to Build custom ascend kernel
[ERROR] ME (26748,7f6c73867fc0,benchmark) :2023-10-26-09:51:54.833.727 [mindspore/lite/s rc/extendrt/cxx_api/model/model_impl.cc:413] BuildByBufferImpl] compile graph failed.
[ERROR] ME (26748, 7f6c73867fc0, benchmark):2023-10-26-09:51:54.835.590 [mindspore/lite/tools/benchma rk/benchmark_unified_api.cc:1256] CompileGraph] ms_model_.Build failed while running
IERROR] ME (26748,7f6c73867fc0,benchmark) :2023-10-26-09:51:54.835.627 [mindspore/lite/tools/benchma rk/benchmark_unified_api.cc:1325] RunBenchmark] Compile graph failed.
[ERROR] ME(26748,7f6c73867fc0, benchmark):2023-10-26-09: 51:54.835.662 [mindspore/lite/tools/benchmark/ run_benchmark.cc :78] RunBenchmark] Run Benchmark dbnet_mobilenetv3_lite.mindi r Failed : -1
ms_model_.Build failed while running Run Benchmark dbnet mobilenetv3 lite.mindir Failed : -1
```

环境变量缺少配置`acllib`相关库

```bash
export NPU_HOST_LIB=$ASCEND_HOME/latest/acllib/lib64/stub
export DDK_PATH=$ASCEND_HOME/latest
export LD_LIBRARY_PATH=$ASCEND_HOME/latest/acllib/lib64
export ASCEND_AICPU_PATH=$ASCEND_HOME/latest/x86_64-linux
export LD_LIBRARY_PATH=$ASCEND_HOME/latest/x86_64-linux/lib64:$LD_LIBRARY_PATH
```

### Q5 windows安装mindocr依赖失败

windows下执行

```bash
git clone git@gitee.com:mindspore-lab/mindocr.git
cd mindocr
pip install -e .
```

报`lanms`安装失败，错误信息为

```bash
FileNotFoundError: [WinError 2] 系统找不到指定的文件。
```

`lanma`似乎不支持windows，[https://github.com/argman/EAST/](https://gitee.com/link?target=https%3A%2F%2Fgithub.com%2Fargman%2FEAST%2F) 上仍存在适配windows的issue。推荐使用linux。
用windows可考虑用`lanms-neo`替换`lanms`并安装。安装过程可能遇到以下错误

```bash
Looking in indexes: https://pypi.tuna.tsinghua.edu.cn/simple
Collecting lanms-neo==1.0.2
  Downloading https://pypi.tuna.tsinghua.edu.cn/packages/7b/fe/beff7e7e4455cb9f69c5734897ca8552a57f6423b062ec86b2ebc1d79c0d/lanms_neo-1.0.2.tar.gz (39 kB)
  Installing build dependencies ... done
  Getting requirements to build wheel ... done
  Preparing metadata (pyproject.toml) ... done
Building wheels for collected packages: lanms-neo
  Building wheel for lanms-neo (pyproject.toml) ... error
  error: subprocess-exited-with-error

  × Building wheel for lanms-neo (pyproject.toml) did not run successfully.
  │ exit code: 1
  ╰─> [10 lines of output]
      running bdist_wheel
      running build
      running build_py
      creating build
      creating build\lib.win-amd64-cpython-37
      creating build\lib.win-amd64-cpython-37\lanms
      copying lanms\__init__.py -> build\lib.win-amd64-cpython-37\lanms
      running build_ext
      building 'lanms._C' extension
      error: Microsoft Visual C++ 14.0 or greater is required. Get it with "Microsoft C++ Build Tools": https://visualstudio.microsoft.com/visual-cpp-build-tools/
      [end of output]

  note: This error originates from a subprocess, and is likely not a problem with pip.
  ERROR: Failed building wheel for lanms-neo
Failed to build lanms-neo
ERROR: Could not build wheels for lanms-neo, which is required to install pyproject.toml-based projects
```

需 [安装开发工具](https://visualstudio.microsoft.com/zh-hans/visual-cpp-build-tools/)。并执行`pip install lanms-neo`。

删除`requirement.txt`中的`lanms`依赖项，继续执行`pip install -r requirements.txt`可完成安装。

### Q6 `RuntimeError: The device address type is wrong: type name in address:CPU, type name in context:Ascend`

- export时触发 `RuntimeError: The device address type is wrong: type name in address:CPU, type name in context:Ascend`，例如

  ```bash
  [WARNING] ME(18680:139900608063296,MainProcess):2023-10-31-12:31:20.141.25 [mindspore/run_check/_check_version.py:348] Using custom Ascend AI software package (Ascend Data Center Solution) path, package version checking is skipped. Please make sure Ascend AI software package (Ascend Data Center Solution) version is supported. For details, refer to the installation guidelines https://www.mindspore.cn/install
  [WARNING] ME(18680:139900608063296,MainProcess):2023-10-31-12:31:20.143.96 [mindspore/run_check/_check_version.py:460] Can not find the tbe operator implementation(need by mindspore-ascend). Please check whether the Environment Variable PYTHONPATH is set. For details, refer to the installation guidelines: https://www.mindspore.cn/install
  [WARNING] ME(18680:139900608063296,MainProcess):2023-10-31-12:31:20.144.71 [mindspore/run_check/_check_version.py:466] Can not find driver so(need by mindspore-ascend). Please check whether the Environment Variable LD_LIBRARY_PATH is set. For details, refer to the installation guidelines: https://www.mindspore.cn/install
  Traceback (most recent call last):
    File "tools/export.py", line 173, in <module>
      export(**vars(args))
    File "tools/export.py", line 73, in export
      net = build_model(model_cfg, pretrained=True, amp_level=amp_level)
    File "/xxx/mindocr/mindocr/models/builder.py", line 52, in build_model
      network = create_fn(**kwargs)
    File "/xxx/mindocr/mindocr/models/rec_svtr.py", line 122, in svtr_tiny_ch
      model = SVTR(model_config)
    File "/xxx/mindocr/mindocr/models/rec_svtr.py", line 26, in __init__
      BaseModel.__init__(self, config)
    File "/xxx/mindocr/mindocr/models/base_model.py", line 34, in __init__
      self.backbone = build_backbone(backbone_name, **config.backbone)
    File "/xxx/mindocr/mindocr/models/backbones/builder.py", line 48, in build_backbone
      backbone = backbone_class(**kwargs)
    File "/xxx/mindocr/mindocr/models/backbones/rec_svtr.py", line 486, in __init__
      ops.zeros((1, num_patches, embed_dim[0]), ms.float32)
    File "/xxx/py37/lib/python3.7/site-packages/mindspore/ops/function/array_func.py", line 1039, in zeros
      output = zero_op(size, value)
    File "/xxx/py37/lib/python3.7/site-packages/mindspore/ops/primitive.py", line 314, in __call__
      return _run_op(self, self.name, args)
    File "/xxx/py37/lib/python3.7/site-packages/mindspore/ops/primitive.py", line 913, in _run_op
      stub = _pynative_executor.run_op_async(obj, op_name, args)
    File "/xxx/py37/lib/python3.7/site-packages/mindspore/common/api.py", line 1186, in run_op_async
      return self._executor.run_op_async(*args)
  RuntimeError: The device address type is wrong: type name in address:CPU, type name in context:Ascend

  ----------------------------------------------------
  - C++ Call Stack: (For framework developers)
  ----------------------------------------------------
  mindspore/ccsrc/plugin/device/ascend/hal/hardware/ge_device_res_manager.cc:72 AllocateMemory
  ```

- MindSporeAscend模式下进行计算发生错误。触发`RuntimeError: The device address type is wrong: type name in address:CPU, type name in context:Ascend`，例如

  ```python
  Python 3.7.16 (default, Jan 17 2023, 22:20:44)
  [GCC 11.2.0] :: Anaconda, Inc. on linux
  Type "help", "copyright", "credits" or "license" for more information.
  >>> import numpy as np
  >>> import mindspore as ms
  [WARNING] ME(44720:140507814819648,MainProcess):2023-11-01-03:01:38.884.384 [mindspore/run_check/_check_version.py:348] Using custom Ascend AI software package (Ascend Data Center Solution) path, package version checking is skipped. Please make sure Ascend AI software package (Ascend Data Center Solution) version is supported. For details, refer to the installation guidelines https://www.mindspore.cn/install
  [WARNING] ME(44720:140507814819648,MainProcess):2023-11-01-03:01:38.884.675 [mindspore/run_check/_check_version.py:466] Can not find driver so(need by mindspore-ascend). Please check whether the Environment Variable LD_LIBRARY_PATH is set. For details, refer to the installation guidelines: https://www.mindspore.cn/install
  >>> import mindspore.ops as ops
  >>> ms.set_context(device_target="Ascend")
  >>> ms.run_check()
  MindSpore version:  2.2.0.20231025
  The result of multiplication calculation is correct, MindSpore has been installed on platform [Ascend] successfully!
  >>> x = ms.Tensor(np.ones([1,3,3,4]).astype(np.float32))
  >>> y = ms.Tensor(np.ones([1,3,3,4]).astype(np.float32))
  >>> print(ops.add(x, y))
  Traceback (most recent call last):
    File "<stdin>", line 1, in <module>
    File "/root/miniconda3/envs/py37/lib/python3.7/site-packages/mindspore/common/_stub_tensor.py", line 49, in fun
      return method(*arg, **kwargs)
    File "/root/miniconda3/envs/py37/lib/python3.7/site-packages/mindspore/common/tensor.py", line 493, in __str__
      return str(self.asnumpy())
    File "/root/miniconda3/envs/py37/lib/python3.7/site-packages/mindspore/common/tensor.py", line 964, in asnumpy
      return Tensor_.asnumpy(self)
  RuntimeError: The device address type is wrong: type name in address:CPU, type name in context:Ascend

  ----------------------------------------------------
  - C++ Call Stack: (For framework developers)
  ----------------------------------------------------
  mindspore/ccsrc/plugin/device/ascend/hal/hardware/ge_device_res_manager.cc:72 AllocateMemory
  ```

上述问题，为 Ascend 310/Ascend 310P3 下可能不支持MindSporeAscend模式下的计算。请到[下载mindspore](https://www.mindspore.cn/install)确认安装的版本是否与mindspore版本和硬件平台配套，或这你可以

- 将MindSpore模式调为CPU
- 使用 [MindSpore Lite](https://www.mindspore.cn/lite)

### Q7 模型转换相关问题

- 调用`converter_lite`转换模型到`mindir`端侧模型时，报`SetGraphInputShape] Failed to find input xxx in input_shape yyy:xxxxxxxxxxx`

  例如将 [dbnet_resnet50.mindir](https://gitee.com/link?target=https%3A%2F%2Fdownload.mindspore.cn%2Ftoolkits%2Fmindocr%2Fdbnet%2Fdbnet_resnet50-c3a4aa24-fbf95c82.mindir) 转为`mindir`端侧模型的过程中，设置了`config.txt`为

  ```
  [ascend_context]
  input_format=NCHW
  input_shape=args0:[1,3,736,1280]
  ```

  并运行

  ```bash
  converter_lite --saveType=MINDIR --fmk=MINDIR --optimize=ascend_oriented --modelFile=dbnet_resnet50.mindir --outputFile=dbnet_resnet50_lite --configFile=config.txt
  ```

  报以下错误

  ```bash
  [ERROR] LITE(30860,7f579d3f4f40,converter_lite):2023-11-10-03:19:29.005.385 [mindspore/lite/tools/converter/adapter/acl/src/acl_pass_impl.cc:756] SetGraphInputShape] Failed to find input x in input_shape args0:1,3,736,1280
  [ERROR] LITE(30860,7f579d3f4f40,converter_lite):2023-11-10-03:19:29.005.416 [mindspore/lite/tools/converter/adapter/acl/src/acl_pass_impl.cc:773] ConvertGraphToOm] Failed to set graph input shape
  [ERROR] LITE(30860,7f579d3f4f40,converter_lite):2023-11-10-03:19:29.005.427 [mindspore/lite/tools/converter/adapter/acl/src/acl_pass_impl.cc:862] BuildGraph] Convert graph  to om failed.
  [ERROR] LITE(30860,7f579d3f4f40,converter_lite):2023-11-10-03:19:29.005.439 [mindspore/lite/tools/converter/adapter/acl/src/acl_pass_impl.cc:1320] Run] Build graph failed.
  [ERROR] LITE(30860,7f579d3f4f40,converter_lite):2023-11-10-03:19:29.005.450 [mindspore/lite/tools/converter/adapter/acl/acl_pass.cc:42] Run] Acl pass impl run failed.
  [ERROR] LITE(30860,7f579d3f4f40,converter_lite):2023-11-10-03:19:29.005.461 [mindspore/lite/tools/converter/anf_transform.cc:472] RunConvertPass] Acl pass failed.
  [ERROR] LITE(30860,7f579d3f4f40,converter_lite):2023-11-10-03:19:29.005.476 [mindspore/lite/tools/converter/anf_transform.cc:660] RunPass] Run convert pass failed.
  [ERROR] LITE(30860,7f579d3f4f40,converter_lite):2023-11-10-03:19:29.005.486 [mindspore/lite/tools/converter/anf_transform.cc:754] TransformFuncGraph] Proc online transform failed.
  [ERROR] LITE(30860,7f579d3f4f40,converter_lite):2023-11-10-03:19:29.005.555 [mindspore/lite/tools/converter/anf_transform.cc:855] Transform] optimizer failed.
  [ERROR] LITE(30860,7f579d3f4f40,converter_lite):2023-11-10-03:19:29.005.564 [mindspore/lite/tools/converter/converter_funcgraph.cc:471] Optimize] Transform anf graph failed.
  [ERROR] LITE(30860,7f579d3f4f40,converter_lite):2023-11-10-03:19:29.006.118 [mindspore/lite/tools/converter/converter.cc:1029] HandleGraphCommon] Optimize func graph failed: -2 NULL pointer returned.
  [ERROR] LITE(30860,7f579d3f4f40,converter_lite):2023-11-10-03:19:29.013.133 [mindspore/lite/tools/converter/converter.cc:979] Convert] Handle graph failed: -2 NULL pointer returned.
  [ERROR] LITE(30860,7f579d3f4f40,converter_lite):2023-11-10-03:19:29.013.150 [mindspore/lite/tools/converter/converter.cc:1166] RunConverter] Convert model failed
  [ERROR] LITE(30860,7f579d3f4f40,converter_lite):2023-11-10-03:19:29.013.163 [mindspore/lite/tools/converter/cxx_api/converter.cc:348] Convert] Convert model failed, ret=NULL pointer returned.
  ERROR [mindspore/lite/tools/converter/converter_lite/main.cc:104] main] Convert failed. Ret: NULL pointer returned.
  Convert failed. Ret: NULL pointer returned.
  ```

  该问题变量名不匹配导致。注意到

  ```bash
  Failed to find input x in input_shape args0:1,3,736,1280
  ```

  可知`config.txt`中输入变量名`args0`与模型中的输入变量名`x`不匹配。将`config.txt`中`args0`改为`x`即可

- 推理过程误用云侧`mindir`模型，报`Save ge model to buffer failed.`

  例如推理过程中，det模型误用了云侧`mindir`模型，将抛出以下错误

  ```bash
  [ERROR] ME(43138,7f02bddd9740,python3):2023-11-10-03:40:45.206.120 [mindspore/ccsrc/cxx_api/model/acl/model_converter.cc:200] operator()] Save ge model to buffer failed.
  [ERROR] ME(43138,7f02bddd9740,python3):2023-11-10-03:40:45.206.157 [mindspore/ccsrc/cxx_api/model/model_converter_utils/multi_process.cc:118] ParentProcess] Parent process process failed
  [ERROR] ME(43123,7f02bddd9740,python3):2023-11-10-03:40:45.277.253 [mindspore/ccsrc/cxx_api/model/acl/model_converter.cc:200] operator()] Save ge model to buffer failed.
  [ERROR] ME(43123,7f02bddd9740,python3):2023-11-10-03:40:45.277.292 [mindspore/ccsrc/cxx_api/model/model_converter_utils/multi_process.cc:118] ParentProcess] Parent process process failed
  [ERROR] ME(43138,7f02bddd9740,python3):2023-11-10-03:40:46.235.224 [mindspore/ccsrc/cxx_api/model/acl/model_converter.cc:251] LoadMindIR] Convert MindIR model to OM model failed
  [ERROR] LITE(43138,7f02bddd9740,python3):2023-11-10-03:40:46.235.280 [mindspore/lite/tools/converter/adapter/acl/src/acl_pass_impl.cc:781] ConvertGraphToOm] Model converter load mindir failed.
  [ERROR] LITE(43138,7f02bddd9740,python3):2023-11-10-03:40:46.235.307 [mindspore/lite/tools/converter/adapter/acl/src/acl_pass_impl.cc:862] BuildGraph] Convert graph  to om failed.
  [ERROR] LITE(43138,7f02bddd9740,python3):2023-11-10-03:40:46.235.332 [mindspore/lite/tools/converter/adapter/acl/src/acl_pass_impl.cc:1320] Run] Build graph failed.
  [ERROR] LITE(43138,7f02bddd9740,python3):2023-11-10-03:40:46.235.359 [mindspore/lite/tools/converter/adapter/acl/acl_pass.cc:42] Run] Acl pass impl run failed.
  [ERROR] LITE(43138,7f02bddd9740,python3):2023-11-10-03:40:46.235.388 [mindspore/lite/tools/converter/anf_transform.cc:472] RunConvertPass] Acl pass failed.
  [ERROR] LITE(43138,7f02bddd9740,python3):2023-11-10-03:40:46.235.430 [mindspore/lite/tools/converter/anf_transform.cc:660] RunPass] Run convert pass failed.
  [ERROR] LITE(43138,7f02bddd9740,python3):2023-11-10-03:40:46.235.453 [mindspore/lite/tools/converter/anf_transform.cc:754] TransformFuncGraph] Proc online transform failed.
  [ERROR] LITE(43138,7f02bddd9740,python3):2023-11-10-03:40:46.235.673 [mindspore/lite/tools/converter/anf_transform.cc:855] Transform] optimizer failed.
  [ERROR] LITE(43138,7f02bddd9740,python3):2023-11-10-03:40:46.235.698 [mindspore/lite/tools/converter/converter_funcgraph.cc:471] Optimize] Transform anf graph failed.
  [ERROR] ME(43138,7f02bddd9740,python3):2023-11-10-03:40:46.238.216 [mindspore/lite/src/extendrt/convert/runtime_convert.cc:214] RuntimeConvert] Convert model failed
  [ERROR] ME(43138,7f02bddd9740,python3):2023-11-10-03:40:46.238.270 [mindspore/lite/src/extendrt/cxx_api/model/model_impl.cc:507] ConvertGraphOnline] Failed to converter graph
  [ERROR] ME(43138,7f02bddd9740,python3):2023-11-10-03:40:46.238.351 [mindspore/lite/src/extendrt/cxx_api/model/model_impl.cc:395] BuildByBufferImpl] convert graph failed.
  [ERROR] MINDOCR(43138:139649752078144,Process-1:18):2023-11-10-03:40:46.255.926 [src/parallel/framework/module_base.py:38] DetInferNode init failed: build_from_file failed! Error is Common error code.
  Process Process-1:18:
  Traceback (most recent call last):
    File "/root/miniconda3/envs/py37/lib/python3.7/multiprocessing/process.py", line 297, in _bootstrap
      self.run()
    File "/root/miniconda3/envs/py37/lib/python3.7/multiprocessing/process.py", line 99, in run
      self._target(*self._args, **self._kwargs)
    File "/home/mindocr/deploy/py_infer/src/parallel/framework/module_base.py", line 39, in process_handler
      raise error
    File "/home/mindocr/deploy/py_infer/src/parallel/framework/module_base.py", line 34, in process_handler
      params = self.init_self_args()
    File "/home/mindocr/deploy/py_infer/src/parallel/module/detection/det_infer_node.py", line 12, in init_self_args
      self.text_detector.init(preprocess=False, model=True, postprocess=False)
    File "/home/mindocr/deploy/py_infer/src/infer/infer_base.py", line 29, in init
      self._init_model()
    File "/home/mindocr/deploy/py_infer/src/infer/infer_det.py", line 22, in _init_model
      device_id=self.args.device_id,
    File "/home/mindocr/deploy/py_infer/src/core/model/model.py", line 15, in __init__
      self.model = _INFER_BACKEND_MAP[backend](**kwargs)
    File "/home/mindocr/deploy/py_infer/src/core/model/backend/lite_model.py", line 16, in __init__
      super().__init__(model_path, device, device_id)
    File "/home/mindocr/deploy/py_infer/src/core/model/backend/model_base.py", line 28, in __init__
      self._init_model()
    File "/home/mindocr/deploy/py_infer/src/core/model/backend/lite_model.py", line 33, in _init_model
      self.model.build_from_file(self.model_path, mslite.ModelType.MINDIR, context)
    File "/root/miniconda3/envs/py37/lib/python3.7/site-packages/mindspore_lite/model.py", line 95, in warpper
      return func(*args, **kwargs)
    File "/root/miniconda3/envs/py37/lib/python3.7/site-packages/mindspore_lite/model.py", line 235, in build_from_file
      raise RuntimeError(f"build_from_file failed! Error is {ret.ToString()}")
  RuntimeError: build_from_file failed! Error is Common error code.
  [ERROR] ME(43123,7f02bddd9740,python3):2023-11-10-03:40:46.305.698 [mindspore/ccsrc/cxx_api/model/acl/model_converter.cc:251] LoadMindIR] Convert MindIR model to OM model failed
  [ERROR] LITE(43123,7f02bddd9740,python3):2023-11-10-03:40:46.305.755 [mindspore/lite/tools/converter/adapter/acl/src/acl_pass_impl.cc:781] ConvertGraphToOm] Model converter load mindir failed.
  [ERROR] LITE(43123,7f02bddd9740,python3):2023-11-10-03:40:46.305.782 [mindspore/lite/tools/converter/adapter/acl/src/acl_pass_impl.cc:862] BuildGraph] Convert graph  to om failed.
  [ERROR] LITE(43123,7f02bddd9740,python3):2023-11-10-03:40:46.305.807 [mindspore/lite/tools/converter/adapter/acl/src/acl_pass_impl.cc:1320] Run] Build graph failed.
  [ERROR] LITE(43123,7f02bddd9740,python3):2023-11-10-03:40:46.305.834 [mindspore/lite/tools/converter/adapter/acl/acl_pass.cc:42] Run] Acl pass impl run failed.
  [ERROR] LITE(43123,7f02bddd9740,python3):2023-11-10-03:40:46.305.864 [mindspore/lite/tools/converter/anf_transform.cc:472] RunConvertPass] Acl pass failed.
  [ERROR] LITE(43123,7f02bddd9740,python3):2023-11-10-03:40:46.305.904 [mindspore/lite/tools/converter/anf_transform.cc:660] RunPass] Run convert pass failed.
  [ERROR] LITE(43123,7f02bddd9740,python3):2023-11-10-03:40:46.305.928 [mindspore/lite/tools/converter/anf_transform.cc:754] TransformFuncGraph] Proc online transform failed.
  [ERROR] LITE(43123,7f02bddd9740,python3):2023-11-10-03:40:46.306.162 [mindspore/lite/tools/converter/anf_transform.cc:855] Transform] optimizer failed.
  [ERROR] LITE(43123,7f02bddd9740,python3):2023-11-10-03:40:46.306.188 [mindspore/lite/tools/converter/converter_funcgraph.cc:471] Optimize] Transform anf graph failed.
  [ERROR] ME(43123,7f02bddd9740,python3):2023-11-10-03:40:46.308.599 [mindspore/lite/src/extendrt/convert/runtime_convert.cc:214] RuntimeConvert] Convert model failed
  [ERROR] ME(43123,7f02bddd9740,python3):2023-11-10-03:40:46.308.646 [mindspore/lite/src/extendrt/cxx_api/model/model_impl.cc:507] ConvertGraphOnline] Failed to converter graph
  [ERROR] ME(43123,7f02bddd9740,python3):2023-11-10-03:40:46.308.712 [mindspore/lite/src/extendrt/cxx_api/model/model_impl.cc:395] BuildByBufferImpl] convert graph failed.
  [ERROR] MINDOCR(43123:139649752078144,Process-1:17):2023-11-10-03:40:46.324.506 [src/parallel/framework/module_base.py:38] DetPreNode init failed: build_from_file failed! Error is Common error code.
  Process Process-1:17:
  Traceback (most recent call last):
    File "/root/miniconda3/envs/py37/lib/python3.7/multiprocessing/process.py", line 297, in _bootstrap
      self.run()
    File "/root/miniconda3/envs/py37/lib/python3.7/multiprocessing/process.py", line 99, in run
      self._target(*self._args, **self._kwargs)
    File "/home/mindocr/deploy/py_infer/src/parallel/framework/module_base.py", line 39, in process_handler
      raise error
    File "/home/mindocr/deploy/py_infer/src/parallel/framework/module_base.py", line 34, in process_handler
      params = self.init_self_args()
    File "/home/mindocr/deploy/py_infer/src/parallel/module/detection/det_pre_node.py", line 13, in init_self_args
      self.text_detector.init(preprocess=True, model=False, postprocess=False)
    File "/home/mindocr/deploy/py_infer/src/infer/infer_base.py", line 29, in init
      self._init_model()
    File "/home/mindocr/deploy/py_infer/src/infer/infer_det.py", line 22, in _init_model
      device_id=self.args.device_id,
    File "/home/mindocr/deploy/py_infer/src/core/model/model.py", line 15, in __init__
      self.model = _INFER_BACKEND_MAP[backend](**kwargs)
    File "/home/mindocr/deploy/py_infer/src/core/model/backend/lite_model.py", line 16, in __init__
      super().__init__(model_path, device, device_id)
    File "/home/mindocr/deploy/py_infer/src/core/model/backend/model_base.py", line 28, in __init__
      self._init_model()
    File "/home/mindocr/deploy/py_infer/src/core/model/backend/lite_model.py", line 33, in _init_model
      self.model.build_from_file(self.model_path, mslite.ModelType.MINDIR, context)
    File "/root/miniconda3/envs/py37/lib/python3.7/site-packages/mindspore_lite/model.py", line 95, in warpper
      return func(*args, **kwargs)
    File "/root/miniconda3/envs/py37/lib/python3.7/site-packages/mindspore_lite/model.py", line 235, in build_from_file
      raise RuntimeError(f"build_from_file failed! Error is {ret.ToString()}")
  RuntimeError: build_from_file failed! Error is Common error code.
  ```

可能原因

- `mindir`云侧模型在未转换为`mindir`端侧模型使用
- `converter_lite`转换工具版本与推理时`mindspore_lite`版本不一致。例如用`converter_lite 2.2`转换得到的`mindir`端侧模型，用于`mindspore_lite 2.1`下推理


### Q8 推理时相关问题

- 使用`deploy/py_infer/infer.py`推理时，报`TypeError: unhashable type: 'numpy.ndarray'`，具体错误为

  ```bash
  [ERROR] MINDOCR(51913:140354674829120,Process-1:28):2023-11-10-06:52:34.304.673 [src/parallel/framework/module_base.py:66] ERROR occurred in RecPostNode module for test.jpg: unhashable type: 'numpy.ndarray'.
  Traceback (most recent call last):
    File "/home/mindocr/deploy/py_infer/src/parallel/framework/module_base.py", line 62, in call_process
      self.process(send_data)
    File "/home/mindocr/deploy/py_infer/src/parallel/module/recognition/rec_post_node.py", line 24, in process
      output = self.text_recognizer.postprocess(data["pred"], batch)
    File "/home/mindocr/deploy/py_infer/src/infer/infer_rec.py", line 132, in postprocess
      return self.postprocess_ops(pred)
    File "/home/mindocr/deploy/py_infer/src/data_process/postprocess/builder.py", line 32, in __call__
      return self._ops_func(*args, **kwargs)
    File "/home/mindocr/mindocr/postprocess/rec_postprocess.py", line 153, in __call__
      raw_chars = [[self.character[idx] for idx in pred_indices[b]] for b in range(pred_indices.shape[0])]
    File "/home/mindocr/mindocr/postprocess/rec_postprocess.py", line 153, in <listcomp>
      raw_chars = [[self.character[idx] for idx in pred_indices[b]] for b in range(pred_indices.shape[0])]
    File "/home/mindocr/mindocr/postprocess/rec_postprocess.py", line 153, in <listcomp>
      raw_chars = [[self.character[idx] for idx in pred_indices[b]] for b in range(pred_indices.shape[0])]
  TypeError: unhashable type: 'numpy.ndarray'
  ```

  该错误为模型输出的shape有误。请检查如下事项

  - 使用恰当的模型。例如在 `--rec_model_path` 错误传入了检测模型，可触发此错误；
  - 使用推理模型（非训练模型），用`converter_lite`转换工具转为端侧`mindir`进行推理。

<<<<<<< HEAD
### Q9 `libgomp-d22c30c5.so.1.0.0`相关错误
运行mindocr时，可能报以下错误
```bash
ImportError: /root/mindocr_env/lib/python3.8/site-packages/sklearn/__check_build/../../scikit_learn.libs/libgomp-d22c30c5.so.1.0.0: cannot allocate memory in static TLS block
```
可以尝试以下步骤
 - 在python安装路径下查找`libgomp-d22c30c5.so.1.0.0`:
   ```bash
   cd /root/mindocr_env/lib/python3.8
   find ~ -name libgomp-d22c30c5.so.1.0.0
   ```
   将查找到以下结果
   ```bash
   /root/mindocr_env/lib/python3.8/site-packages/scikit_learn.libs/libgomp-d22c30c5.so.1.0.0
   ```
 - 将so文件路径加入到环境变量`LD_PRELOAD`
   ```bash
   export LD_PRELOAD=/root/mindocr_env/lib/python3.8/site-packages/scikit_learn.libs/libgomp-d22c30c5.so.1.0.0:$LD_PRELOAD
   ```
=======

### Q9 DBNet训练速率不及预期

执行以下命令，训练DBNet系列网络（包括DBNet MobileNetV3、DBNet ResNet-18、DBNet ResNet-50、DBNet++ ResNet-50等）时，训练帧率不及预期。例如，DBNet MobileNetV3在Ascend 910A上，训练速率仅80fps，不及预期的100fps。

``` bash
python tools/train.py -c configs/det/dbnet/db_mobilenetv3_icdar15.yaml
```

由于DBNet数据预处理过程相对复杂，如训练服务器CPU单核运算能力较弱，则数据预处理可能成为性能瓶颈。

**解决方法**

1. 尝试将配置文件中`train.dataset.use_minddata`和`eval.dataset.use_minddata`的选项设置为`True`。MindOCR将采用MindSpore[MindData](https://www.mindspore.cn/docs/zh-CN/master/api_python/dataset/dataset_method/operation/mindspore.dataset.Dataset.map.html?highlight=map#mindspore.dataset.Dataset.map)执行部分数据预处理步骤：

``` yaml
...
train:
  ckpt_save_dir: './tmp_det'
  dataset_sink_mode: True
  dataset:
    type: DetDataset
    dataset_root: /data/ocr_datasets
    data_dir: ic15/det/train/ch4_training_images
    label_file: ic15/det/train/det_gt.txt
    sample_ratio: 1.0
    use_minddata: True                          <-- 设置该选项
...
eval:
  ckpt_load_path: tmp_det/best.ckpt
  dataset_sink_mode: False
  dataset:
    type: DetDataset
    dataset_root: /data/ocr_datasets
    data_dir: ic15/det/test/ch4_test_images
    label_file: ic15/det/test/det_gt.txt
    sample_ratio: 1.0
    use_minddata: True                          <-- 设置该选项
...
```

2. 如训练服务器CPU核数较多，尝试调高配置文件中的`train.loader.num_workers`选项，提升数据预取的线程数：

``` yaml
...
train:
  ...
  loader:
    shuffle: True
    batch_size: 10
    drop_remainder: True
    num_workers: 12                             <-- 设置该选项
...
```
>>>>>>> ec20d02b
<|MERGE_RESOLUTION|>--- conflicted
+++ resolved
@@ -7,11 +7,8 @@
  - [关于`RunTimeError:The device address tpe is wrong`](#q6-runtimeerror-the-device-address-type-is-wrong-type-name-in-addresscpu-type-name-in-contextascend)
  - [模型转换相关问题](#q7-模型转换相关问题)
  - [推理相关问题](#q8-推理时相关问题)
-<<<<<<< HEAD
- - [`libgomp-d22c30c5.so.1.0.0`相关错误](#q9-libgomp-d22c30c5.so.1.0.0相关错误)
-=======
  - [DBNet训练速率不及预期](#q9-DBNet训练速率不及预期)
->>>>>>> ec20d02b
+ - [`libgomp-d22c30c5.so.1.0.0`相关错误](#q10-libgomp-d22c30c5so100相关错误)
 
 ### Q1 未定义符号
 
@@ -624,8 +621,61 @@
   - 使用恰当的模型。例如在 `--rec_model_path` 错误传入了检测模型，可触发此错误；
   - 使用推理模型（非训练模型），用`converter_lite`转换工具转为端侧`mindir`进行推理。
 
-<<<<<<< HEAD
-### Q9 `libgomp-d22c30c5.so.1.0.0`相关错误
+### Q9 DBNet训练速率不及预期
+
+执行以下命令，训练DBNet系列网络（包括DBNet MobileNetV3、DBNet ResNet-18、DBNet ResNet-50、DBNet++ ResNet-50等）时，训练帧率不及预期。例如，DBNet MobileNetV3在Ascend 910A上，训练速率仅80fps，不及预期的100fps。
+
+``` bash
+python tools/train.py -c configs/det/dbnet/db_mobilenetv3_icdar15.yaml
+```
+
+由于DBNet数据预处理过程相对复杂，如训练服务器CPU单核运算能力较弱，则数据预处理可能成为性能瓶颈。
+
+**解决方法**
+
+1. 尝试将配置文件中`train.dataset.use_minddata`和`eval.dataset.use_minddata`的选项设置为`True`。MindOCR将采用MindSpore[MindData](https://www.mindspore.cn/docs/zh-CN/master/api_python/dataset/dataset_method/operation/mindspore.dataset.Dataset.map.html?highlight=map#mindspore.dataset.Dataset.map)执行部分数据预处理步骤：
+
+    ```yaml
+    ...
+    train:
+      ckpt_save_dir: './tmp_det'
+      dataset_sink_mode: True
+      dataset:
+        type: DetDataset
+        dataset_root: /data/ocr_datasets
+        data_dir: ic15/det/train/ch4_training_images
+        label_file: ic15/det/train/det_gt.txt
+        sample_ratio: 1.0
+        use_minddata: True                          <-- 设置该选项
+    ...
+    eval:
+      ckpt_load_path: tmp_det/best.ckpt
+      dataset_sink_mode: False
+      dataset:
+        type: DetDataset
+        dataset_root: /data/ocr_datasets
+        data_dir: ic15/det/test/ch4_test_images
+        label_file: ic15/det/test/det_gt.txt
+        sample_ratio: 1.0
+        use_minddata: True                          <-- 设置该选项
+    ...
+    ```
+
+2. 如训练服务器CPU核数较多，尝试调高配置文件中的`train.loader.num_workers`选项，提升数据预取的线程数：
+
+    ``` yaml
+    ...
+    train:
+      ...
+      loader:
+        shuffle: True
+        batch_size: 10
+        drop_remainder: True
+        num_workers: 12                             <-- 设置该选项
+    ...
+    ```
+
+### Q10 `libgomp-d22c30c5.so.1.0.0`相关错误
 运行mindocr时，可能报以下错误
 ```bash
 ImportError: /root/mindocr_env/lib/python3.8/site-packages/sklearn/__check_build/../../scikit_learn.libs/libgomp-d22c30c5.so.1.0.0: cannot allocate memory in static TLS block
@@ -643,60 +693,4 @@
  - 将so文件路径加入到环境变量`LD_PRELOAD`
    ```bash
    export LD_PRELOAD=/root/mindocr_env/lib/python3.8/site-packages/scikit_learn.libs/libgomp-d22c30c5.so.1.0.0:$LD_PRELOAD
-   ```
-=======
-
-### Q9 DBNet训练速率不及预期
-
-执行以下命令，训练DBNet系列网络（包括DBNet MobileNetV3、DBNet ResNet-18、DBNet ResNet-50、DBNet++ ResNet-50等）时，训练帧率不及预期。例如，DBNet MobileNetV3在Ascend 910A上，训练速率仅80fps，不及预期的100fps。
-
-``` bash
-python tools/train.py -c configs/det/dbnet/db_mobilenetv3_icdar15.yaml
-```
-
-由于DBNet数据预处理过程相对复杂，如训练服务器CPU单核运算能力较弱，则数据预处理可能成为性能瓶颈。
-
-**解决方法**
-
-1. 尝试将配置文件中`train.dataset.use_minddata`和`eval.dataset.use_minddata`的选项设置为`True`。MindOCR将采用MindSpore[MindData](https://www.mindspore.cn/docs/zh-CN/master/api_python/dataset/dataset_method/operation/mindspore.dataset.Dataset.map.html?highlight=map#mindspore.dataset.Dataset.map)执行部分数据预处理步骤：
-
-``` yaml
-...
-train:
-  ckpt_save_dir: './tmp_det'
-  dataset_sink_mode: True
-  dataset:
-    type: DetDataset
-    dataset_root: /data/ocr_datasets
-    data_dir: ic15/det/train/ch4_training_images
-    label_file: ic15/det/train/det_gt.txt
-    sample_ratio: 1.0
-    use_minddata: True                          <-- 设置该选项
-...
-eval:
-  ckpt_load_path: tmp_det/best.ckpt
-  dataset_sink_mode: False
-  dataset:
-    type: DetDataset
-    dataset_root: /data/ocr_datasets
-    data_dir: ic15/det/test/ch4_test_images
-    label_file: ic15/det/test/det_gt.txt
-    sample_ratio: 1.0
-    use_minddata: True                          <-- 设置该选项
-...
-```
-
-2. 如训练服务器CPU核数较多，尝试调高配置文件中的`train.loader.num_workers`选项，提升数据预取的线程数：
-
-``` yaml
-...
-train:
-  ...
-  loader:
-    shuffle: True
-    batch_size: 10
-    drop_remainder: True
-    num_workers: 12                             <-- 设置该选项
-...
-```
->>>>>>> ec20d02b
+   ```