--- conflicted
+++ resolved
@@ -23,15 +23,9 @@
     parser.add_argument('--device', type=str, default='Ascend', required=False,
                         choices=['Ascend'], help='Device type.')
     parser.add_argument('--device_id', type=int, default=0, required=False, help='Device id.')
-<<<<<<< HEAD
     parser.add_argument('--parallel_num', type=int, default=1, required=False, help='Number of parallel in each stage of pipeline parallelism.')
-    parser.add_argument('--precision_mode', type=str, choices=['fp16', 'fp32'], required=False, help='Precision mode.')
-=======
-    parser.add_argument('--parallel_num', type=int, default=1, required=False, help='Number of parallel inference.')
     parser.add_argument('--precision_mode', type=str, default="fp32", choices=['fp16', 'fp32'], required=False,
                         help='Precision mode.')
->>>>>>> 20088e5b
-
     parser.add_argument('--det_algorithm', type=str, default='DBNet', choices=SUPPORT_DET_MODEL, required=False,
                         help='Detection algorithm name.')
     parser.add_argument('--rec_algorithm', type=str, default='CRNN', choices=SUPPORT_REC_MODEL, required=False,
