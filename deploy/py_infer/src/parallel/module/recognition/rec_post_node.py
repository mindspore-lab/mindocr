from ....infer import TaskType, TextRecognizer
from ...framework import ModuleBase


class RecPostNode(ModuleBase):
    def __init__(self, args, msg_queue):
        super(RecPostNode, self).__init__(args, msg_queue)
        self.text_recognizer = None
        self.task_type = self.args.task_type
        self.is_concat = self.args.is_concat

    def init_self_args(self):
        self.text_recognizer = TextRecognizer(self.args)
        self.text_recognizer.init(preprocess=False, model=False, postprocess=True)
        super().init_self_args()

    def process(self, input_data):
        if input_data.skip:
            self.send_to_next_module(input_data)
            return

        data = input_data.data
        batch = len(input_data.image_path) if self.task_type == TaskType.REC else input_data.sub_image_size

        output = self.text_recognizer.postprocess(data["pred"], batch)

        if self.task_type == TaskType.REC:
            input_data.infer_result = output["texts"]
        else:
            texts = output["texts"]
            confs = output["confs"]
<<<<<<< HEAD
            for results, text, conf in zip(input_data.infer_result, texts, confs):
                results.append(text)
                results.append(conf)
=======
            for i, result in enumerate(input_data.infer_result):
                if self.is_concat:
                    result.append(texts[0])
                    result.append(confs[0])
                else:
                    result.append(texts[i])
                    result.append(confs[i])
>>>>>>> f5b05fa0

        input_data.data = None

        self.send_to_next_module(input_data)<|MERGE_RESOLUTION|>--- conflicted
+++ resolved
@@ -29,19 +29,9 @@
         else:
             texts = output["texts"]
             confs = output["confs"]
-<<<<<<< HEAD
             for results, text, conf in zip(input_data.infer_result, texts, confs):
                 results.append(text)
                 results.append(conf)
-=======
-            for i, result in enumerate(input_data.infer_result):
-                if self.is_concat:
-                    result.append(texts[0])
-                    result.append(confs[0])
-                else:
-                    result.append(texts[i])
-                    result.append(confs[i])
->>>>>>> f5b05fa0
 
         input_data.data = None
 
