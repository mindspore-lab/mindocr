import os
import sys

__dir__ = os.path.dirname(os.path.abspath(__file__))
sys.path.insert(0, __dir__)  # src path

from src import infer_args  # noqa
from src.parallel import ParallelPipeline  # noqa


def main():
    args = infer_args.get_args()
    parallel_pipeline = ParallelPipeline(args)
    parallel_pipeline.start_pipeline()
<<<<<<< HEAD
    parallel_pipeline.infer_for_images(args.input_images_dir, 0)
=======
    parallel_pipeline.infer_for_images(args.input_images_dir, task_id=0)
>>>>>>> 9f06e518
    parallel_pipeline.stop_pipeline()


if __name__ == "__main__":
    main()<|MERGE_RESOLUTION|>--- conflicted
+++ resolved
@@ -12,11 +12,7 @@
     args = infer_args.get_args()
     parallel_pipeline = ParallelPipeline(args)
     parallel_pipeline.start_pipeline()
-<<<<<<< HEAD
-    parallel_pipeline.infer_for_images(args.input_images_dir, 0)
-=======
     parallel_pipeline.infer_for_images(args.input_images_dir, task_id=0)
->>>>>>> 9f06e518
     parallel_pipeline.stop_pipeline()
 
 
