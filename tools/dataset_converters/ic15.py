--- conflicted
+++ resolved
@@ -1,37 +1,25 @@
 import glob
-<<<<<<< HEAD
+import json
+import os
+
 from shapely.geometry import Polygon
 
 from mindocr.data.utils.polygon_utils import sort_clockwise
-=======
-import json
-import os
->>>>>>> 68144402
 
 
 class IC15_Converter(object):
     """
     Format annotation to standard form for ic15 dataset.
     """
-<<<<<<< HEAD
-    def __init__(self, path_mode='relative'):
-=======
 
     def __init__(self, path_mode="relative"):
->>>>>>> 68144402
         self.path_mode = path_mode
 
     def convert(self, task="det", image_dir=None, label_path=None, output_path=None):
         self.label_path = label_path
-<<<<<<< HEAD
-        assert os.path.exists(label_path), f'{label_path} no exist!'
-
-        if task == 'det':
-=======
         assert os.path.exists(label_path), f"{label_path} no exist!"
 
         if task == "det":
->>>>>>> 68144402
             self._format_det_label(image_dir, self.label_path, output_path)
         if task == "rec":
             self._format_rec_label(self.label_path, output_path)
@@ -42,22 +30,15 @@
             for label_fp in label_paths:
                 label_file_name = os.path.basename(label_fp)
                 img_path = os.path.join(image_dir, label_file_name[3:-4] + ".jpg")
-<<<<<<< HEAD
                 assert os.path.exists(img_path), \
-                    f'{img_path} not exist! Please check the input image_dir {image_dir} and names in {label_fp}'
+                    f"{img_path} not exist! Please check the input image_dir {image_dir} and names in {label_fp}"
 
-=======
-                assert os.path.exists(
-                    img_path
-                ), f"{img_path} not exist! Please check the input image_dir {image_dir} and names in {label_fp}"
->>>>>>> 68144402
                 label = []
                 if self.path_mode == "relative":
                     img_path = os.path.basename(img_path)
                 with open(label_fp, "r", encoding="utf-8-sig") as f:
                     for line in f.readlines():
-<<<<<<< HEAD
-                        line = line.strip("\n\r").replace("\xef\xbb\xbf", "").split(',', 8)
+                        line = line.strip("\n\r").replace("\xef\xbb\xbf", "").split(",", 8)
 
                         points = [[int(line[i]), int(line[i + 1])] for i in range(0, 8, 2)]  # reshape points (4, 2)
                         # sort points and validate
@@ -71,34 +52,14 @@
                             "points": points
                         })
 
-                out_file.write(img_path + '\t' + json.dumps(label, ensure_ascii=False) + '\n')
-=======
-                        tmp = line.strip("\n\r").replace("\xef\xbb\xbf", "").split(",")
-                        points = tmp[:8]
-                        s = []
-                        for i in range(0, len(points), 2):
-                            b = points[i : i + 2]
-                            b = [int(t) for t in b]
-                            s.append(b)
-                        result = {"transcription": tmp[8], "points": s}
-                        label.append(result)
-
                 out_file.write(img_path + "\t" + json.dumps(label, ensure_ascii=False) + "\n")
->>>>>>> 68144402
 
     def _format_rec_label(self, label_path, output_path):
         with open(output_path, "w") as outf:
             with open(label_path, "r") as f:
                 for line in f:
                     # , may occur in text
-<<<<<<< HEAD
-                    sep_index = line.find(',')
-                    img_path = line[:sep_index].strip().replace('\ufeff', '')
-                    label = line[sep_index + 1:].strip().replace("\"", "")
-                    outf.write(img_path + '\t' + label + '\n')
-=======
                     sep_index = line.find(",")
                     img_path = line[:sep_index].strip().replace("\ufeff", "")
                     label = line[sep_index + 1 :].strip().replace('"', "")
-                    outf.write(img_path + "\t" + label + "\n")
->>>>>>> 68144402
+                    outf.write(img_path + "\t" + label + "\n")