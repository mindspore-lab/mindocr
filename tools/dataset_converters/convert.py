<<<<<<< HEAD
"""
Code adopted from https://github.com/PaddlePaddle/PaddleOCR/blob/release/2.6/ppocr/utils/gen_label.py
"""
from pathlib import Path
=======
'''
Script to convert data annotation format for ocr model training

Example:
>>> python tools/dataset_converters/convert.py \
        --dataset_name  ic15 \
        --task det \
        --image_dir /path/to/ic15/det/train/ch4_training_images \
        --label_dir /path/to/ic15/det/train/ch4_training_localization_transcription_gt

>>> python tools/dataset_converters/convert.py \
        --dataset_name  ic15 \
        --task rec \
        --label_dir /path/to/ic15/rec/ch4_training_word_images_gt
'''

>>>>>>> adfda53d
import argparse

import os
from ic15 import IC15_Converter

supported_datasets = ['ic15']

<<<<<<< HEAD
def gen_rec_label(input_path, out_label):
    with open(out_label, 'w') as outf:
        with open(input_path, 'r') as f:
            for line in f:
                # , may occur in text
                sep_index = line.find(',')
                img_path = line[:sep_index].strip().replace('\ufeff', '')
                label = line[sep_index + 1:].strip().replace("\"", "")
                abs_img_path =
                outf.write(img_path + '\t' + label + '\n')
=======
def convert(dataset_name, task, image_dir, label_path, output_path=None, path_mode='relative'):
    '''
    image_dir: path to the images
    label_path: path to the annotation, support folder path or file path
    output_path: path to save the converted annotation. If None, the file will be saved as '{task}_gt.txt' along with `label_path`
>>>>>>> adfda53d

    '''
    if dataset_name in supported_datasets:
        if output_path=='':
            output_path = None
        if output_path is None:
            root_dir = '/'.join(label_path.split('/')[:-1])
            output_path = os.path.join(root_dir, f'{task}_gt.txt')
        assert path_mode in ['relative', 'abs'], f'Invalid mode: {path_mode}'

<<<<<<< HEAD
def gen_det_label(image_dir, label_dir, out_label):
    label_dir = Path(label_dir)
    with open(out_label, 'w') as out_file:
        for img_path in Path(image_dir).iterdir():
            label_path = label_dir / f'gt_{img_path.stem}.txt'
            label = []
            with open(label_path, 'r', encoding='utf-8-sig') as f:
                for line in f.readlines():
                    tmp = line.strip("\n\r").replace("\xef\xbb\xbf", "").split(',')
                    points = tmp[:8]
                    s = []
                    for i in range(0, len(points), 2):
                        b = points[i:i + 2]
                        b = [int(t) for t in b]
                        s.append(b)
                    result = {"transcription": tmp[8], "points": s}
                    label.append(result)

            out_file.write(str(img_path) + '\t' + json.dumps(label, ensure_ascii=False) + '\n')
=======
        class_name = dataset_name.upper() + '_Converter'
        cvt = eval(class_name)()
        cvt.convert(task, image_dir, label_path, output_path)
        print('Conversion complete.')
        print(f'Result saved in {output_path}')

    else:
        raise ValueError(f'{dataset_name} is not supported for conversion, supported datasets are {supported_datasets}')
>>>>>>> adfda53d


if __name__ == "__main__":
    parser = argparse.ArgumentParser()
    parser.add_argument(
        '--dataset_name',
        type=str,
        default="ic15",
        help='The name for the dataset to be converted, valid choices: ic15')
    parser.add_argument(
        '--task',
        type=str,
        default="det",
        help='Target task, text detection or recognition, valid choices: det, rec')
    parser.add_argument(
        '--image_dir',
        type=str,
<<<<<<< HEAD
        default=".",
        help='The root directory of images. Only takes effect when task=det')
=======
        default="./ic15/det/images/",
        help='Directory to the images of the dataset')
>>>>>>> adfda53d
    parser.add_argument(
        '--label_dir',
        type=str,
        default="./ic15/det/annotation/",
        help='Directory of the labels (if many), or path to the label file (if one) of the dataset')
    parser.add_argument(
        '--output_path',
        type=str,
        default="",
        help='Path to save the converted annotation. If None, it will be saved as {task}_gt.txt along with label_dir')
    parser.add_argument(
        '--path_mode',
        type=str,
        default='relative',
        help='If abs, the image path in the output annotation file will be an absolute path. If relative, it will be a relative path related to the image dir ')

    args = parser.parse_args()
<<<<<<< HEAD
    if args.task == "rec":
        print("Generate rec label")
        gen_rec_label(args.input_path, args.output_label)
    elif args.task == "det":
        gen_det_label(args.root_path, args.input_path, args.output_label)
=======

    convert(args.dataset_name, args.task, args.image_dir, args.label_dir, args.output_path)
>>>>>>> adfda53d
<|MERGE_RESOLUTION|>--- conflicted
+++ resolved
@@ -1,9 +1,3 @@
-<<<<<<< HEAD
-"""
-Code adopted from https://github.com/PaddlePaddle/PaddleOCR/blob/release/2.6/ppocr/utils/gen_label.py
-"""
-from pathlib import Path
-=======
 '''
 Script to convert data annotation format for ocr model training
 
@@ -20,7 +14,7 @@
         --label_dir /path/to/ic15/rec/ch4_training_word_images_gt
 '''
 
->>>>>>> adfda53d
+
 import argparse
 
 import os
@@ -28,26 +22,14 @@
 
 supported_datasets = ['ic15']
 
-<<<<<<< HEAD
-def gen_rec_label(input_path, out_label):
-    with open(out_label, 'w') as outf:
-        with open(input_path, 'r') as f:
-            for line in f:
-                # , may occur in text
-                sep_index = line.find(',')
-                img_path = line[:sep_index].strip().replace('\ufeff', '')
-                label = line[sep_index + 1:].strip().replace("\"", "")
-                abs_img_path =
-                outf.write(img_path + '\t' + label + '\n')
-=======
+
 def convert(dataset_name, task, image_dir, label_path, output_path=None, path_mode='relative'):
-    '''
-    image_dir: path to the images
-    label_path: path to the annotation, support folder path or file path
-    output_path: path to save the converted annotation. If None, the file will be saved as '{task}_gt.txt' along with `label_path`
->>>>>>> adfda53d
-
-    '''
+    """
+    Args:
+      image_dir: path to the images
+      label_path: path to the annotation, support folder path or file path
+      output_path: path to save the converted annotation. If None, the file will be saved as '{task}_gt.txt' along with `label_path`
+    """
     if dataset_name in supported_datasets:
         if output_path=='':
             output_path = None
@@ -56,27 +38,6 @@
             output_path = os.path.join(root_dir, f'{task}_gt.txt')
         assert path_mode in ['relative', 'abs'], f'Invalid mode: {path_mode}'
 
-<<<<<<< HEAD
-def gen_det_label(image_dir, label_dir, out_label):
-    label_dir = Path(label_dir)
-    with open(out_label, 'w') as out_file:
-        for img_path in Path(image_dir).iterdir():
-            label_path = label_dir / f'gt_{img_path.stem}.txt'
-            label = []
-            with open(label_path, 'r', encoding='utf-8-sig') as f:
-                for line in f.readlines():
-                    tmp = line.strip("\n\r").replace("\xef\xbb\xbf", "").split(',')
-                    points = tmp[:8]
-                    s = []
-                    for i in range(0, len(points), 2):
-                        b = points[i:i + 2]
-                        b = [int(t) for t in b]
-                        s.append(b)
-                    result = {"transcription": tmp[8], "points": s}
-                    label.append(result)
-
-            out_file.write(str(img_path) + '\t' + json.dumps(label, ensure_ascii=False) + '\n')
-=======
         class_name = dataset_name.upper() + '_Converter'
         cvt = eval(class_name)()
         cvt.convert(task, image_dir, label_path, output_path)
@@ -85,7 +46,6 @@
 
     else:
         raise ValueError(f'{dataset_name} is not supported for conversion, supported datasets are {supported_datasets}')
->>>>>>> adfda53d
 
 
 if __name__ == "__main__":
@@ -103,13 +63,8 @@
     parser.add_argument(
         '--image_dir',
         type=str,
-<<<<<<< HEAD
-        default=".",
-        help='The root directory of images. Only takes effect when task=det')
-=======
         default="./ic15/det/images/",
         help='Directory to the images of the dataset')
->>>>>>> adfda53d
     parser.add_argument(
         '--label_dir',
         type=str,
@@ -127,13 +82,5 @@
         help='If abs, the image path in the output annotation file will be an absolute path. If relative, it will be a relative path related to the image dir ')
 
     args = parser.parse_args()
-<<<<<<< HEAD
-    if args.task == "rec":
-        print("Generate rec label")
-        gen_rec_label(args.input_path, args.output_label)
-    elif args.task == "det":
-        gen_det_label(args.root_path, args.input_path, args.output_label)
-=======
 
-    convert(args.dataset_name, args.task, args.image_dir, args.label_dir, args.output_path)
->>>>>>> adfda53d
+    convert(args.dataset_name, args.task, args.image_dir, args.label_dir, args.output_path)