--- conflicted
+++ resolved
@@ -22,18 +22,11 @@
 from mlt2017 import MLT2017_Converter
 from svt import SVT_Converter
 from syntext150k import SYNTEXT150K_Converter
-<<<<<<< HEAD
 from synthtext import SYNTHTEXT_Converter
 from td500 import TD500_Converter
 from totaltext import TOTALTEXT_Converter
 
-supported_datasets = ["ic15", "totaltext", "mlt2017", "syntext150k", "svt", "td500", "ctw1500", "synthtext"]
-=======
-from td500 import TD500_Converter
-from totaltext import TOTALTEXT_Converter
-
 supported_datasets = ["ic15", "totaltext", "mlt2017", "syntext150k", "svt", "td500", "ctw1500"]
->>>>>>> 1f2a6b53
 
 
 def convert(dataset_name, task, image_dir, label_path, output_path=None, path_mode="relative"):
