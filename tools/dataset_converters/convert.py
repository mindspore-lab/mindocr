"""
Script to convert data annotation format for ocr model training

Example:
>>> python tools/dataset_converters/convert.py \
        --dataset_name  ic15 \
        --task det \
        --image_dir /path/to/ic15/det/train/ch4_training_images \
        --label_dir /path/to/ic15/det/train/ch4_training_localization_transcription_gt

>>> python tools/dataset_converters/convert.py \
        --dataset_name  ic15 \
        --task rec \
        --label_dir /path/to/ic15/rec/ch4_training_word_images_gt
"""

import argparse
import os

<<<<<<< HEAD
from ic15 import IC15_Converter
from totaltext import TOTALTEXT_Converter
from mlt2017 import MLT2017_Converter
from syntext150k import SYNTEXT150K_Converter
from svt import SVT_Converter
from td500 import TD500_Converter
from ctw1500 import CTW1500_Converter
from synthtext import SYNTHTEXT_Converter

supported_datasets = ['ic15', 'totaltext', 'mlt2017', 'syntext150k', 'svt', 'td500', 'ctw1500', 'synthtext']
=======
supported_datasets = ["ic15", "totaltext", "mlt2017", "syntext150k", "svt", "td500", "ctw1500"]
>>>>>>> 68144402


def convert(dataset_name, task, image_dir, label_path, output_path=None, path_mode="relative"):
    """
    Args:
      image_dir: path to the images
      label_path: path to the annotation, support folder path or file path
      output_path: path to save the converted annotation. If None, the file will be saved as '{task}_gt.txt' along with
          `label_path`
    """
    if dataset_name in supported_datasets:
        if not output_path:
            root_dir = "/".join(label_path.split("/")[:-1])
            dir_name = os.path.basename(image_dir)
            output_path = os.path.join(root_dir, f"{dir_name}_{task}_gt.txt")
        assert path_mode in ["relative", "abs"], f"Invalid mode: {path_mode}"

<<<<<<< HEAD
        class_name = dataset_name.upper() + '_Converter'
        cvt = eval(class_name)(path_mode)
=======
        class_name = dataset_name.upper() + "_Converter"
        cvt = eval(class_name)()
>>>>>>> 68144402
        cvt.convert(task, image_dir, label_path, output_path)
        print(f"Conversion complete.\nResult saved in {output_path}")

    else:
        raise ValueError(f"{dataset_name} is not supported for conversion, supported datasets are {supported_datasets}")


if __name__ == "__main__":
    parser = argparse.ArgumentParser()
    parser.add_argument(
        "-d",
        "--dataset_name",
        type=str,
        default="ic15",
        help=f"Name of the dataset to convert. Valid choices: {supported_datasets}",
    )
    parser.add_argument(
        "-t",
        "--task",
        type=str,
        default="det",
        help="Target task, text detection or recognition, valid choices: det, rec",
    )
    parser.add_argument(
        "-i", "--image_dir", type=str, default="./ic15/det/images/", help="Directory to the images of the dataset"
    )
    parser.add_argument(
        "-l",
        "--label_dir",
        type=str,
        default="./ic15/det/annotation/",
        help="Directory of the labels (if many), or path to the label file (if one) of the dataset",
    )
    parser.add_argument(
        "-o",
        "--output_path",
        type=str,
        default="",
        help="Path to save the converted annotation. If None, it will be saved as {task}_gt.txt along with label_dir",
    )
    parser.add_argument(
        "--path_mode",
        type=str,
        default="relative",
        help="If abs, the image path in the output annotation file will be an absolute path. If relative, "
        "it will be a relative path related to the image dir ",
    )

    args = parser.parse_args()

    convert(args.dataset_name, args.task, args.image_dir, args.label_dir, args.output_path)<|MERGE_RESOLUTION|>--- conflicted
+++ resolved
@@ -17,21 +17,7 @@
 import argparse
 import os
 
-<<<<<<< HEAD
-from ic15 import IC15_Converter
-from totaltext import TOTALTEXT_Converter
-from mlt2017 import MLT2017_Converter
-from syntext150k import SYNTEXT150K_Converter
-from svt import SVT_Converter
-from td500 import TD500_Converter
-from ctw1500 import CTW1500_Converter
-from synthtext import SYNTHTEXT_Converter
-
 supported_datasets = ['ic15', 'totaltext', 'mlt2017', 'syntext150k', 'svt', 'td500', 'ctw1500', 'synthtext']
-=======
-supported_datasets = ["ic15", "totaltext", "mlt2017", "syntext150k", "svt", "td500", "ctw1500"]
->>>>>>> 68144402
-
 
 def convert(dataset_name, task, image_dir, label_path, output_path=None, path_mode="relative"):
     """
@@ -48,13 +34,8 @@
             output_path = os.path.join(root_dir, f"{dir_name}_{task}_gt.txt")
         assert path_mode in ["relative", "abs"], f"Invalid mode: {path_mode}"
 
-<<<<<<< HEAD
-        class_name = dataset_name.upper() + '_Converter'
+        class_name = dataset_name.upper() + "_Converter"
         cvt = eval(class_name)(path_mode)
-=======
-        class_name = dataset_name.upper() + "_Converter"
-        cvt = eval(class_name)()
->>>>>>> 68144402
         cvt.convert(task, image_dir, label_path, output_path)
         print(f"Conversion complete.\nResult saved in {output_path}")
 
