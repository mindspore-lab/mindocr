'''
Model training
'''
import sys
import os

__dir__ = os.path.dirname(os.path.abspath(__file__))
sys.path.insert(0, os.path.abspath(os.path.join(__dir__, "..")))

from tools.arg_parser import parse_args

args = parse_args()

# modelarts
from tools.modelarts_adapter.modelarts import modelarts_setup

modelarts_setup(args)  # setup env for modelarts platform if enabled

import yaml
from addict import Dict
import cv2

import mindspore as ms
from mindspore import nn
from mindspore.communication import init, get_rank, get_group_size
from mindspore.train.callback import ModelCheckpoint, CheckpointConfig

from mindcv.optim import create_optimizer
from mindcv.scheduler import create_scheduler

from mindocr.data import build_dataset
from mindocr.models import build_model
from mindocr.losses import build_loss
from mindocr.postprocess import build_postprocess
from mindocr.metrics import build_metric
from mindocr.utils.model_wrapper import NetWithLossWrapper
from mindocr.utils.train_step_wrapper import TrainOneStepWrapper
from mindocr.utils.callbacks import EvalSaveCallback, LossCallBack, ResumeCallback
from mindocr.utils.seed import set_seed
from mindocr.utils.logger import get_logger


def main(cfg):
    # env init
    ms.set_context(mode=cfg.system.mode)
    if cfg.system.distribute:
        init()
        device_num = get_group_size()
        rank_id = get_rank()
        ms.set_auto_parallel_context(device_num=device_num,
                                     parallel_mode='data_parallel',
                                     gradients_mean=True,
                                     #parameter_broadcast=True,
                                     )
    else:
        device_num = None
        rank_id = None

    set_seed(cfg.system.seed)
    # cv2.setNumThreads(2) # TODO: by default, num threads = num cpu cores
    is_main_device = rank_id in [None, 0]

    # Only main device log will be output to the screen
    log = get_logger(log_dir=cfg.logger.log_dir, rank=rank_id if rank_id else 0, is_master_device=is_main_device)

    # train pipeline
    # dataset
    loader_train = build_dataset(
<<<<<<< HEAD
        cfg.train.dataset,
        cfg.train.loader,
        num_shards=device_num,
        shard_id=rank_id,
        is_train=True)
=======
            cfg.train.dataset,
            cfg.train.loader,
            num_shards=device_num,
            shard_id=rank_id,
            is_train=True,
            )
>>>>>>> 08522e94
    num_batches = loader_train.get_dataset_size()

    loader_eval = None
    if cfg.system.val_while_train and is_main_device:
        loader_eval = build_dataset(
            cfg.eval.dataset,
            cfg.eval.loader,
            num_shards=None,
            shard_id=None,
            is_train=False)

    # model
    network = build_model(cfg.model)
    ms.amp.auto_mixed_precision(network, amp_level=cfg.system.amp_level)

    # resume train
    if cfg.train.resume_ckpt:
        resume_param = ms.load_checkpoint(cfg.train.resume_ckpt,
                                          filter_prefix=['learning_rate', 'global_step'])
        cfg.train.start_epoch = int(resume_param.get('epoch_num', ms.Tensor(0, ms.int32)).asnumpy().item())

    # optimizer and sheduler (from mindcv)
    lr_scheduler = create_scheduler(num_batches, **cfg['scheduler'])[cfg.train.start_epoch * num_batches:]
    optimizer = create_optimizer(network.trainable_params(), lr=lr_scheduler, **cfg['optimizer'])
    loss_fn = build_loss(cfg.loss.pop('name'), **cfg['loss'])

    # wrap train-one-step cell
    net_with_loss = NetWithLossWrapper(network, loss_fn)

    loss_scale_manager = nn.FixedLossScaleUpdateCell(loss_scale_value=cfg.optimizer.loss_scale)

    train_net = TrainOneStepWrapper(net_with_loss,
                                    optimizer=optimizer,
                                    scale_sense=loss_scale_manager,
                                    drop_overflow_update=cfg.system.drop_overflow_update,
                                    verbose=True
                                    )

    # load resume parameter
    if cfg.train.resume_ckpt:
        ms.load_param_into_net(train_net, resume_param)
        log.info('Resume train from epoch: %s', cfg.train.start_epoch)

    # postprocess, metric
    postprocessor = None
    metric = None
    if cfg.system.val_while_train:
        postprocessor = build_postprocess(cfg.postprocess)
        # postprocess network prediction
        metric = build_metric(cfg.metric)

    # build callbacks
    eval_cb = EvalSaveCallback(
        network,
        loader_eval,
        postprocessor=postprocessor,
        metrics=[metric],
        rank_id=rank_id,
        ckpt_save_dir=cfg.train.ckpt_save_dir,
        main_indicator=cfg.metric.main_indicator)

    # log
    log.info('=' * 40)
    log.info('Num devices: %s\n'
             'Num epochs: %s\n'
             'Num batches: %s\n'
             'Optimizer: %s\n'
             'Scheduler: %s\n'
             'LR: %s\n'
             'drop_overflow_update: %s\n'
             % (device_num if device_num is not None else 1, cfg.scheduler.num_epochs, num_batches, cfg.optimizer.opt,
                cfg.scheduler.scheduler, cfg.scheduler.lr, cfg.system.drop_overflow_update))

    if 'name' in cfg.model:
        log.info('Model: ', cfg.model.name)
    else:
        log.info('Model: %s-%s-%s' % (cfg.model.backbone.name, cfg.model.neck.name, cfg.model.head.name))
    log.info('=' * 44)

    # save args used for training
    if is_main_device:
        with open(os.path.join(cfg.train.ckpt_save_dir, 'args.yaml'), 'w') as f:
            args_text = yaml.safe_dump(cfg.to_dict(), default_flow_style=False, sort_keys=False)
            f.write(args_text)

    # CallBack
    cb_lst = list()
    cb_lst.append(ResumeCallback(cfg.train.start_epoch))
    cb_lst.append(LossCallBack(cfg.scheduler.num_epochs, cfg.train.loader.batch_size, log, cfg.train.per_print_times))
    cb_lst.append(eval_cb)
    if is_main_device:
        ckpt_append_info = [{'epoch_num': 0, 'step_num': 0}]
        ckpt_config = CheckpointConfig(save_checkpoint_steps=num_batches,
                                       keep_checkpoint_max=1, append_info=ckpt_append_info)
        cb_lst.append(ModelCheckpoint(config=ckpt_config, directory=cfg.train.ckpt_save_dir,
                                      prefix=cfg.model.backbone.name))
    model = ms.Model(train_net)
    model.train(cfg.scheduler.num_epochs, loader_train, callbacks=cb_lst, dataset_sink_mode=cfg.train.dataset_sink_mode)


if __name__ == '__main__':
    yaml_fp = args.config
    with open(yaml_fp) as fp:
        config = yaml.safe_load(fp)
    config = Dict(config)

    if args.enable_modelarts:
        import moxing as mox
        from tools.modelarts_adapter.modelarts import get_device_id, sync_data

        dataset_root = '/cache/data/'
        # download dataset from server to local on device 0, other devices will wait until data sync finished.
        sync_data(args.data_url, dataset_root)
        if get_device_id() == 0:
            # mox.file.copy_parallel(src_url=args.data_url, dst_url=dataset_root)
            print(f'INFO: datasets found: {os.listdir(dataset_root)} \n'
                  f'INFO: dataset_root is changed to {dataset_root}'
                  )
        # update dataset root dir to cache
        assert 'dataset_root' in config['train'][
            'dataset'], f'`dataset_root` must be provided in the yaml file for training on ModelArts or OpenI, but not found in {yaml_fp}. Please add `dataset_root` to `train:dataset` and `eval:dataset` in the yaml file'
        config.train.dataset.dataset_root = dataset_root
        config.eval.dataset.dataset_root = dataset_root

    # main train and eval
    main(config)

    if args.enable_modelarts:
        # upload models from local to server
        if get_device_id() == 0:
            mox.file.copy_parallel(src_url=config.train.ckpt_save_dir, dst_url=args.train_url)<|MERGE_RESOLUTION|>--- conflicted
+++ resolved
@@ -66,20 +66,11 @@
     # train pipeline
     # dataset
     loader_train = build_dataset(
-<<<<<<< HEAD
         cfg.train.dataset,
         cfg.train.loader,
         num_shards=device_num,
         shard_id=rank_id,
         is_train=True)
-=======
-            cfg.train.dataset,
-            cfg.train.loader,
-            num_shards=device_num,
-            shard_id=rank_id,
-            is_train=True,
-            )
->>>>>>> 08522e94
     num_batches = loader_train.get_dataset_size()
 
     loader_eval = None
