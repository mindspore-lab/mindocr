--- conflicted
+++ resolved
@@ -41,13 +41,10 @@
 def main(cfg):
     # init env
     ms.set_context(mode=cfg.system.mode)
-<<<<<<< HEAD
     if cfg.system.mode == 0:
         ms.set_context(jit_config={"jit_level": "O2"})
-=======
     if cfg.train.max_call_depth:
         ms.set_context(max_call_depth=cfg.train.max_call_depth)
->>>>>>> 3fea3cf1
     if cfg.system.distribute:
         init()
         device_num = get_group_size()
