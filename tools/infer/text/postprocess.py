--- conflicted
+++ resolved
@@ -81,10 +81,6 @@
         elif task == "ser":
             class_path = "mindocr/utils/dict/class_list_xfun.txt"
             postproc_cfg = dict(name="VQASerTokenLayoutLMPostProcess", class_path=class_path)
-<<<<<<< HEAD
-        elif task == "cls":
-            postproc_cfg = dict(name="ClsPostprocess", label_list=["0", "180"])
-=======
         elif task == "table":
             table_char_dict_path = kwargs.get(
                 "table_char_dict_path", "mindocr/utils/dict/table_master_structure_dict.txt"
@@ -95,7 +91,8 @@
                 merge_no_span_structure=True,
                 box_shape="pad",
             )
->>>>>>> 9d2f8f8c
+        elif task == "cls":
+            postproc_cfg = dict(name="ClsPostprocess", label_list=["0", "180"])
 
         postproc_cfg.update(kwargs)
         self.task = task
@@ -157,11 +154,9 @@
                 pred, segment_offset_ids=kwargs.get("segment_offset_ids"), ocr_infos=kwargs.get("ocr_infos")
             )
             return output
-<<<<<<< HEAD
+        elif self.task == "table":
+            output = self.postprocess(pred, labels=kwargs.get("labels"))
+            return output
         elif self.task == "cls":
             output = self.postprocess(pred)
-=======
-        elif self.task == "table":
-            output = self.postprocess(pred, labels=kwargs.get("labels"))
->>>>>>> 9d2f8f8c
             return output