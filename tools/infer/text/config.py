"""
Arguments for inference.

Argument names are adopted from ppocr for easy usage transfer.
"""
import argparse


def str2bool(v):
    if isinstance(v, bool):
        return v
    if v.lower() in ("yes", "true", "1"):
        return True
    elif v.lower() in ("no", "false", "0"):
        return False
    else:
        raise argparse.ArgumentTypeError("Boolean value expected.")


def create_parser():
    parser = argparse.ArgumentParser(description="Inference Config Args")
    # params for prediction engine
    parser.add_argument("--mode", type=int, default=0, help="0 for graph mode, 1 for pynative mode ")  # added

    # params for text detector
    parser.add_argument("--image_dir", type=str, required=True, help="image path or image directory")
    # parser.add_argument("--page_num", type=int, default=0)
    parser.add_argument(
        "--det_algorithm",
        type=str,
        default="DB++",
        choices=["DB", "DB++", "DB_MV3", "DB_PPOCRv3", "PSE"],
        help="detection algorithm.",
    )  # determine the network architecture
    parser.add_argument(
        "--det_amp_level",
        type=str,
        default="O0",
        choices=["O0", "O1", "O2", "O3"],
        help="Auto Mixed Precision level. This setting only works on GPU and Ascend",
    )
    parser.add_argument(
        "--det_model_dir",
        type=str,
        default=None,
        help="directory containing the detection model checkpoint best.ckpt, or path to a specific checkpoint file.",
    )  # determine the network weights
    parser.add_argument(
        "--det_limit_side_len", type=int, default=960, help="side length limitation for image resizing"
    )  # increase if need
    parser.add_argument(
        "--det_limit_type",
        type=str,
        default="max",
        choices=["min", "max"],
        help="limitation type for image resize. If min, images will be resized by limiting the minimum side length "
        "to `limit_side_len` (prior to accuracy). If max, images will be resized by limiting the maximum side "
        "length to `limit_side_len` (prior to speed). Default: max",
    )
    parser.add_argument(
        "--det_box_type",
        type=str,
        default="quad",
        choices=["quad", "poly"],
        help="box type for text region representation",
    )

    # DB parmas
    parser.add_argument("--det_db_thresh", type=float, default=0.3)
    parser.add_argument("--det_db_box_thresh", type=float, default=0.6)
    parser.add_argument("--det_db_unclip_ratio", type=float, default=1.5)
    parser.add_argument("--max_batch_size", type=int, default=10)
    parser.add_argument("--use_dilation", type=str2bool, default=False)
    parser.add_argument("--det_db_score_mode", type=str, default="fast")

    # params for text recognizer
    parser.add_argument(
        "--rec_algorithm",
        type=str,
        default="CRNN",
        choices=["CRNN", "RARE", "CRNN_CH", "RARE_CH", "SVTR", "SVTR_PPOCRv3_CH"],
        help="recognition algorithm",
    )
    parser.add_argument(
        "--rec_amp_level",
        type=str,
        default="O0",
        choices=["O0", "O1", "O2", "O3"],
        help="Auto Mixed Precision level. This setting only works on GPU and Ascend",
    )
    parser.add_argument(
        "--rec_model_dir",
        type=str,
        help="directory containing the recognition model checkpoint best.ckpt, or path to a specific checkpoint file.",
    )  # determine the network weights
    # parser.add_argument("--rec_image_inverse", type=str2bool, default=True)
    parser.add_argument(
        "--rec_image_shape",
        type=str,
        default="3, 32, 320",
        help="C, H, W for target image shape. max_wh_ratio=W/H will be used to control the maximum width after "
        '"aspect-ratio-kept" resizing. Set W larger for longer text.',
    )

    parser.add_argument(
        "--rec_batch_mode",
        type=str2bool,
        default=True,
        help="Whether to run recognition inference in batch-mode, which is faster but may degrade the accuracy "
        "due to padding or resizing to the same shape.",
    )  # added
    parser.add_argument("--rec_batch_num", type=int, default=8)
    parser.add_argument("--max_text_length", type=int, default=25)
    parser.add_argument(
        "--rec_char_dict_path",
        type=str,
        default=None,
        help="path to character dictionary. If None, will pick according to rec_algorithm and red_model_dir.",
    )
    # uncomment it after model trained supporting space recognition.
    # parser.add_argument("--use_space_char", type=str2bool, default=True)
    parser.add_argument("--vis_font_path", type=str, default="docs/fonts/simfang.ttf")
    parser.add_argument("--drop_score", type=float, default=0.5)

    parser.add_argument(
        "--draw_img_save_dir",
        type=str,
        default="./inference_results",
        help="Dir to save visualization and detection/recogintion/system prediction results",
    )
    parser.add_argument(
        "--save_crop_res",
        type=str2bool,
        default=False,
        help="Whether to save images cropped from text detection results.",
    )
    parser.add_argument(
        "--crop_res_save_dir", type=str, default="./output", help="Dir to save the cropped images for text boxes"
    )
    parser.add_argument(
        "--visualize_output",
        type=str2bool,
        default=False,
        help="Whether to visualize results and save the visualized image.",
    )

    parser.add_argument("--warmup", type=str2bool, default=False)
    parser.add_argument("--ocr_result_dir", type=str, default=None, help="path or directory of ocr results")
    parser.add_argument(
        "--ser_algorithm",
        type=str,
        default="VI_LAYOUTXLM",
        choices=["VI_LAYOUTXLM", "LAYOUTXLM"],
        help="ser algorithm",
    )
    parser.add_argument(
        "--ser_model_dir",
        type=str,
        help="directory containing the ser model checkpoint best.ckpt, or path to a specific checkpoint file.",
    )
    parser.add_argument(
        "--kie_batch_mode",
        type=str2bool,
        default=True,
        help="Whether to run recognition inference in batch-mode, which is faster but may degrade the accuracy "
        "due to padding or resizing to the same shape.",
    )
    parser.add_argument("--kie_batch_num", type=int, default=8)
    parser.add_argument(
        "--table_algorithm",
        type=str,
        default="TABLE_MASTER",
        choices=["TABLE_MASTER"],
        help="table structure recognition algorithm",
    )
    parser.add_argument(
        "--table_model_dir",
        type=str,
        help="directory containing the table structure recognition model checkpoint best.ckpt, "
        "or path to a specific checkpoint file.",
    )
    parser.add_argument(
        "--table_amp_level",
        type=str,
        default="O2",
        choices=["O0", "O1", "O2", "O3"],
        help="Auto Mixed Precision level. This setting only works on GPU and Ascend",
    )
    parser.add_argument(
        "--table_char_dict_path",
        type=str,
        default="./mindocr/utils/dict/table_master_structure_dict.txt",
        help="path to character dictionary for table structure recognition. "
        "If None, will pick according to table_algorithm and table_model_dir.",
    )
    parser.add_argument(
        "--table_max_len", type=int, default=480, help="max length of the input image for table structure recognition."
    )

<<<<<<< HEAD
    
    parser.add_argument(
        "--cls_algorithm",
        type=str,
        default="MV3",
        choices=["MV3"],
        help="classification algorithm",
    )
    parser.add_argument(
        "--cls_amp_level",
=======
    parser.add_argument(
        "--layout_algorithm", type=str, default="YOLOv8", choices=["YOLOv8"], help="layout analyzer algorithm"
    )

    parser.add_argument(
        "--layout_model_dir",
        type=str,
        help="directory containing the layout model checkpoint best.ckpt, or path to a specific checkpoint file.",
    )  # determine the network weights

    parser.add_argument(
        "--layout_amp_level",
>>>>>>> efb6c669
        type=str,
        default="O0",
        choices=["O0", "O1", "O2", "O3"],
        help="Auto Mixed Precision level. This setting only works on GPU and Ascend",
    )
<<<<<<< HEAD
    parser.add_argument(
        "--cls_model_dir",
        type=str,
        help="directory containing the classification model checkpoint best.ckpt"
        "or path to a specific checkpoint file.",
    )
    parser.add_argument(
        "--cls_batch_mode",
        type=str2bool,
        default=True,
        help="Whether to run classification inference in batch-mode, which is faster but may degrade the accuracy "
        "due to padding or resizing to the same shape.",
    )
    parser.add_argument("--cls_batch_num", type=int, default=8)
=======
>>>>>>> efb6c669

    return parser


def parse_args():
    parser = create_parser()
    args = parser.parse_args()
    return args<|MERGE_RESOLUTION|>--- conflicted
+++ resolved
@@ -197,7 +197,24 @@
         "--table_max_len", type=int, default=480, help="max length of the input image for table structure recognition."
     )
 
-<<<<<<< HEAD
+    parser.add_argument(
+        "--layout_algorithm", type=str, default="YOLOv8", choices=["YOLOv8"], help="layout analyzer algorithm"
+    )
+
+    parser.add_argument(
+        "--layout_model_dir",
+        type=str,
+        help="directory containing the layout model checkpoint best.ckpt, or path to a specific checkpoint file.",
+    )  # determine the network weights
+
+    parser.add_argument(
+        "--layout_amp_level",
+        type=str,
+        default="O0",
+        choices=["O0", "O1", "O2", "O3"],
+        help="Auto Mixed Precision level. This setting only works on GPU and Ascend",
+    )
+
     
     parser.add_argument(
         "--cls_algorithm",
@@ -208,26 +225,11 @@
     )
     parser.add_argument(
         "--cls_amp_level",
-=======
-    parser.add_argument(
-        "--layout_algorithm", type=str, default="YOLOv8", choices=["YOLOv8"], help="layout analyzer algorithm"
-    )
-
-    parser.add_argument(
-        "--layout_model_dir",
-        type=str,
-        help="directory containing the layout model checkpoint best.ckpt, or path to a specific checkpoint file.",
-    )  # determine the network weights
-
-    parser.add_argument(
-        "--layout_amp_level",
->>>>>>> efb6c669
-        type=str,
-        default="O0",
-        choices=["O0", "O1", "O2", "O3"],
-        help="Auto Mixed Precision level. This setting only works on GPU and Ascend",
-    )
-<<<<<<< HEAD
+        type=str,
+        default="O0",
+        choices=["O0", "O1", "O2", "O3"],
+        help="Auto Mixed Precision level. This setting only works on GPU and Ascend",
+    )
     parser.add_argument(
         "--cls_model_dir",
         type=str,
@@ -242,8 +244,6 @@
         "due to padding or resizing to the same shape.",
     )
     parser.add_argument("--cls_batch_num", type=int, default=8)
-=======
->>>>>>> efb6c669
 
     return parser
 
