--- conflicted
+++ resolved
@@ -166,7 +166,37 @@
         "due to padding or resizing to the same shape.",
     )
     parser.add_argument("--kie_batch_num", type=int, default=8)
-<<<<<<< HEAD
+    parser.add_argument(
+        "--table_algorithm",
+        type=str,
+        default="TABLE_MASTER",
+        choices=["TABLE_MASTER"],
+        help="table structure recognition algorithm",
+    )
+    parser.add_argument(
+        "--table_model_dir",
+        type=str,
+        help="directory containing the table structure recognition model checkpoint best.ckpt, "
+        "or path to a specific checkpoint file.",
+    )
+    parser.add_argument(
+        "--table_amp_level",
+        type=str,
+        default="O2",
+        choices=["O0", "O1", "O2", "O3"],
+        help="Auto Mixed Precision level. This setting only works on GPU and Ascend",
+    )
+    parser.add_argument(
+        "--table_char_dict_path",
+        type=str,
+        default="./mindocr/utils/dict/table_master_structure_dict.txt",
+        help="path to character dictionary for table structure recognition. "
+        "If None, will pick according to table_algorithm and table_model_dir.",
+    )
+    parser.add_argument(
+        "--table_max_len", type=int, default=480, help="max length of the input image for table structure recognition."
+    )
+
     
     parser.add_argument(
         "--cls_algorithm",
@@ -179,30 +209,10 @@
         "--cls_amp_level",
         type=str,
         default="O0",
-=======
-    parser.add_argument(
-        "--table_algorithm",
-        type=str,
-        default="TABLE_MASTER",
-        choices=["TABLE_MASTER"],
-        help="table structure recognition algorithm",
-    )
-    parser.add_argument(
-        "--table_model_dir",
-        type=str,
-        help="directory containing the table structure recognition model checkpoint best.ckpt, "
-        "or path to a specific checkpoint file.",
-    )
-    parser.add_argument(
-        "--table_amp_level",
-        type=str,
-        default="O2",
->>>>>>> 9d2f8f8c
-        choices=["O0", "O1", "O2", "O3"],
-        help="Auto Mixed Precision level. This setting only works on GPU and Ascend",
-    )
-    parser.add_argument(
-<<<<<<< HEAD
+        choices=["O0", "O1", "O2", "O3"],
+        help="Auto Mixed Precision level. This setting only works on GPU and Ascend",
+    )
+    parser.add_argument(
         "--cls_model_dir",
         type=str,
         help="directory containing the classification model checkpoint best.ckpt"
@@ -216,17 +226,6 @@
         "due to padding or resizing to the same shape.",
     )
     parser.add_argument("--cls_batch_num", type=int, default=8)
-=======
-        "--table_char_dict_path",
-        type=str,
-        default="./mindocr/utils/dict/table_master_structure_dict.txt",
-        help="path to character dictionary for table structure recognition. "
-        "If None, will pick according to table_algorithm and table_model_dir.",
-    )
-    parser.add_argument(
-        "--table_max_len", type=int, default=480, help="max length of the input image for table structure recognition."
-    )
->>>>>>> 9d2f8f8c
 
     return parser
 
