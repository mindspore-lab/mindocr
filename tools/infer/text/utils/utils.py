--- conflicted
+++ resolved
@@ -185,26 +185,6 @@
     return sorted(ocr_result_path)
 
 
-<<<<<<< HEAD
-def img_rotate(image, angle):
-    """
-    Rotate the incoming image at a specified angle.
-
-    Args:
-        image: an encoded image that needs to be rotated.
-        angle: the target Angle at which the image is rotated
-
-    Returns:
-        rotated: the output image after rotation.
-    """
-
-    (h, w) = image.shape[:2]
-    center = (w / 2, h / 2)
-    M = cv2.getRotationMatrix2D(center, angle, 1.0)
-    rotated = cv2.warpAffine(image, M, (w, h))
-
-    return rotated
-=======
 def add_padding(image, padding_size, padding_color=(0, 0, 0)):
     """
     Add padding to the image with color
@@ -255,4 +235,23 @@
     with open(file_path, "rb") as f:
         lines = f.readlines()
     return {i + 1: line.decode("utf-8").strip("\n").strip("\r\n") for i, line in enumerate(lines)}
->>>>>>> 9e7d7468
+
+
+def img_rotate(image, angle):
+    """
+    Rotate the incoming image at a specified angle.
+
+    Args:
+        image: an encoded image that needs to be rotated.
+        angle: the target Angle at which the image is rotated
+
+    Returns:
+        rotated: the output image after rotation.
+    """
+
+    (h, w) = image.shape[:2]
+    center = (w / 2, h / 2)
+    M = cv2.getRotationMatrix2D(center, angle, 1.0)
+    rotated = cv2.warpAffine(image, M, (w, h))
+
+    return rotated