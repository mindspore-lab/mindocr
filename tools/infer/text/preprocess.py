import logging
import os
import sys

__dir__ = os.path.dirname(os.path.abspath(__file__))
sys.path.insert(0, os.path.abspath(os.path.join(__dir__, "../../../")))


from mindocr.data.constants import IMAGENET_DEFAULT_MEAN, IMAGENET_DEFAULT_STD
from mindocr.data.transforms import create_transforms, run_transforms

_logger = logging.getLogger("mindocr")


class Preprocessor(object):
    def __init__(self, task="det", algo="DB", **kwargs):
        # algo = algo.lower()
        if task == "det":
            limit_side_len = kwargs.get("det_limit_side_len", 736)
            limit_type = kwargs.get("det_limit_type", "min")

            pipeline = [
                {"DecodeImage": {"img_mode": "RGB", "keep_ori": True, "to_float32": False}},
                # {'DetResize':
                #     {'target_size': [732, 1280],
                #      'keep_ratio': False,
                #      'target_limit_side': None, #target_limit_side, # TODO: add to arg
                #      'limit_type': None, #limit_type,
                #      'padding': False,
                #      'force_divisable': True,
                #      'divisor': 32
                #     }},
                {
                    "DetResize": {
                        "target_size": None,  # [ 1152, 2048 ]
                        "keep_ratio": True,
                        "limit_side_len": limit_side_len,
                        "limit_type": limit_type,
                        "padding": False,
                        "force_divisable": True,
                    }
                },
                {
                    "NormalizeImage": {
                        "bgr_to_rgb": False,
                        "is_hwc": True,
                        "mean": IMAGENET_DEFAULT_MEAN,
                        "std": IMAGENET_DEFAULT_STD,
                    }
                },
                {"ToCHWImage": None},
            ]

            if algo == "DB_PPOCRv3":
                pipeline = [
                    {"DecodeImage": {"img_mode": "RGB", "keep_ori": True, "to_float32": False}},
                    {"DetResize": {"limit_type": "min", "limit_side_len": 736}},
                    {
                        "NormalizeImage": {
                            "bgr_to_rgb": True,
                            "is_hwc": True,
                            "mean": IMAGENET_DEFAULT_MEAN,
                            "std": IMAGENET_DEFAULT_STD,
                        }
                    },
                    {"ToCHWImage": None},
                ]

            _logger.info(f"Pick optimal preprocess hyper-params for det algo {algo}:\n {pipeline[1]}")
            # TODO: modify the base pipeline for non-DBNet network if needed

        elif task == "rec":
            # defalut value if not claim in optim_hparam
            DEFAULT_PADDING = True
            DEFAULT_KEEP_RATIO = True
            # TODO: norm before padding is more reasonable but the previous models (trained before 2023.05.26)
            #  is based on norm in the end.
            DEFAULT_NORM_BEFORE_PAD = False

            # register optimal hparam for each model
            optimal_hparam = {
                # 'CRNN': dict(target_height=32, target_width=100, padding=True, keep_ratio=True, norm_before_pad=True),
                "CRNN": dict(target_height=32, target_width=100, padding=False, keep_ratio=False),
                "CRNN_CH": dict(target_height=32, taget_width=320, padding=True, keep_ratio=True),
                "RARE": dict(target_height=32, target_width=100, padding=False, keep_ratio=False),
                "RARE_CH": dict(target_height=32, target_width=320, padding=True, keep_ratio=True),
                "SVTR": dict(target_height=64, target_width=256, padding=False, keep_ratio=False),
                "SVTR_PPOCRv3_CH": dict(target_height=48, target_width=320, padding=True, keep_ratio=True),
            }

            # get hparam by combining default value, optimal value, and arg parser value. Prior: optimal value ->
            # parser value -> default value
            parsed_img_shape = kwargs.get("rec_image_shape", "3, 32, 320").split(",")
            parsed_height, parsed_width = int(parsed_img_shape[1]), int(parsed_img_shape[2])
            if algo in optimal_hparam:
                target_height = optimal_hparam[algo]["target_height"]
            else:
                target_height = parsed_height

            norm_before_pad = optimal_hparam[algo].get("norm_before_pad", DEFAULT_NORM_BEFORE_PAD)

            # TODO: update max_wh_ratio for each batch
            # max_wh_ratio = parsed_width /  float(parsed_height)
            # batch_num = kwargs.get('rec_batch_num', 1)
            batch_mode = kwargs.get("rec_batch_mode", False)  # and (batch_num > 1)
            if not batch_mode:
                # For single infer, the optimal choice is to resize the image to target height while keeping
                # aspect ratio, no padding. limit the max width.
                padding = False
                keep_ratio = True
                target_width = None
            else:
                # parse optimal hparam
                if algo in optimal_hparam:
                    padding = optimal_hparam[algo].get("padding", DEFAULT_PADDING)
                    keep_ratio = optimal_hparam[algo].get("keep_ratio", DEFAULT_KEEP_RATIO)
                    target_width = optimal_hparam[algo].get("target_width", parsed_width)
                else:
                    padding = DEFAULT_PADDING
                    keep_ratio = DEFAULT_KEEP_RATIO
                    target_width = parsed_width

            if (target_height != parsed_height) or (target_width != parsed_width):
                _logger.warning(
                    f"`rec_image_shape` {parsed_img_shape[1:]} dose not meet the network input requirement or "
                    f"is not optimal, which should be [{target_height}, {target_width}] under batch mode = {batch_mode}"
                )

            _logger.info(
                f"Pick optimal preprocess hyper-params for rec algo {algo}:\n"
                + "\n".join(
                    [
                        f"{k}:\t{str(v)}"
                        for k, v in dict(
                            target_height=target_height,
                            target_width=target_width,
                            padding=padding,
                            keep_ratio=keep_ratio,
                            norm_before_pad=norm_before_pad,
                        ).items()
                    ]
                )
            )

            pipeline = [
                {"DecodeImage": {"img_mode": "RGB", "keep_ori": True, "to_float32": False}},
                {
                    "RecResizeNormForInfer": {
                        "target_height": target_height,
                        "target_width": target_width,  # 100,
                        "keep_ratio": keep_ratio,
                        "padding": padding,
                        "norm_before_pad": norm_before_pad,
                        # 'interpolation': cv2.INTER_CUBIC
                    }
                },
                # {'NormalizeImage':
                #     {'bgr_to_rgb': False,
                #    'is_hwc': True,
                #    'mean': [127.0, 127.0, 127.0],
                #    'std': [127.0, 127.0, 127.0]}},
                {"ToCHWImage": None},
            ]
        elif task == "ser":
            pipeline = [
                {"DecodeImage": {"img_mode": "RGB", "infer_mode": True, "to_float32": False}},
                {
                    "VQATokenLabelEncode": {
                        "contains_re": False,
                        "infer_mode": True,
                        "algorithm": "LayoutXLM",
                        "class_path": "mindocr/utils/dict/class_list_xfun.txt",
                        "order_method": "tb-yx",
                    }
                },
                {"VQATokenPad": {"max_seq_len": 512, "infer_mode": True, "return_attention_mask": True}},
                {"VQASerTokenChunk": {"infer_mode": True, "max_seq_len": 512}},
                {"LayoutResize": {"infer_mode": True, "size": [224, 224]}},
                {
                    "NormalizeImage": {
                        "infer_mode": True,
                        "bgr_to_rgb": False,
                        "is_hwc": True,
                        "mean": "imagenet",
                        "std": "imagenet",
                    }
                },
                {"ToCHWImage": None},
            ]
<<<<<<< HEAD
        
        elif task == "cls":
            pipeline = [
                {"DecodeImage": {"img_mode": "BGR", "to_float32": False}},
                {"Rotate90IfVertical": {"threshold": 2.0, "direction": "counterclockwise"}},
                {"RecResizeImg": {"image_shape": [48, 192], "padding": False}},
                {
                    "NormalizeImage": {
                        "bgr_to_rgb": True,
                        "is_hwc": True,
                        "mean": [127.0, 127.0, 127.0],
                        "std": [127.0, 127.0, 127.0],
=======
        elif task == "table":
            table_max_len = kwargs.get("table_max_len", 480)
            pipeline = [
                {"DecodeImage": {"img_mode": "RGB", "keep_ori": True, "to_float32": False}},
                {"ResizeTableImage": {"max_len": table_max_len}},
                {"PaddingTableImage": {"size": [table_max_len, table_max_len]}},
                {
                    "TableImageNorm": {
                        "std": [0.5, 0.5, 0.5],
                        "mean": [0.5, 0.5, 0.5],
                        "scale": "1./255.",
                        "order": "hwc",
>>>>>>> 9d2f8f8c
                    }
                },
                {"ToCHWImage": None},
            ]
<<<<<<< HEAD

=======
>>>>>>> 9d2f8f8c
        self.pipeline = pipeline
        self.transforms = create_transforms(pipeline)

    # TODO: allow multiple image inputs and preprocess them with multi-thread
    def __call__(self, img_or_path):
        """
        Return:
            dict, preprocessed data containing keys:
                - image: np.array, transfomred image
                - image_ori: np.array, original image
                - shape: list of [ori_h, ori_w, scale_h, scale_w]
                and other keys added in transform pipeline.
        """
        if isinstance(img_or_path, str):
            data = {"img_path": img_or_path}
            output = run_transforms(data, self.transforms)
        elif isinstance(img_or_path, dict):
            output = run_transforms(img_or_path, self.transforms)
        else:
            data = {"image": img_or_path}
            data["image_ori"] = img_or_path.copy()  # TODO
            data["image_shape"] = img_or_path.shape
            output = run_transforms(data, self.transforms[1:])

        return output<|MERGE_RESOLUTION|>--- conflicted
+++ resolved
@@ -187,7 +187,22 @@
                 },
                 {"ToCHWImage": None},
             ]
-<<<<<<< HEAD
+        elif task == "table":
+            table_max_len = kwargs.get("table_max_len", 480)
+            pipeline = [
+                {"DecodeImage": {"img_mode": "RGB", "keep_ori": True, "to_float32": False}},
+                {"ResizeTableImage": {"max_len": table_max_len}},
+                {"PaddingTableImage": {"size": [table_max_len, table_max_len]}},
+                {
+                    "TableImageNorm": {
+                        "std": [0.5, 0.5, 0.5],
+                        "mean": [0.5, 0.5, 0.5],
+                        "scale": "1./255.",
+                        "order": "hwc",
+                    }
+                },
+                {"ToCHWImage": None},
+            ]
         
         elif task == "cls":
             pipeline = [
@@ -200,28 +215,11 @@
                         "is_hwc": True,
                         "mean": [127.0, 127.0, 127.0],
                         "std": [127.0, 127.0, 127.0],
-=======
-        elif task == "table":
-            table_max_len = kwargs.get("table_max_len", 480)
-            pipeline = [
-                {"DecodeImage": {"img_mode": "RGB", "keep_ori": True, "to_float32": False}},
-                {"ResizeTableImage": {"max_len": table_max_len}},
-                {"PaddingTableImage": {"size": [table_max_len, table_max_len]}},
-                {
-                    "TableImageNorm": {
-                        "std": [0.5, 0.5, 0.5],
-                        "mean": [0.5, 0.5, 0.5],
-                        "scale": "1./255.",
-                        "order": "hwc",
->>>>>>> 9d2f8f8c
-                    }
-                },
-                {"ToCHWImage": None},
-            ]
-<<<<<<< HEAD
-
-=======
->>>>>>> 9d2f8f8c
+                    }
+                },
+                {"ToCHWImage": None},
+            ]
+
         self.pipeline = pipeline
         self.transforms = create_transforms(pipeline)
 
