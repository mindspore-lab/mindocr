--- conflicted
+++ resolved
@@ -92,11 +92,8 @@
     # if lr is not None:
     #    opt_args.setdefault('lr', lr)
 
-<<<<<<< HEAD
     assert loss_scale==1.0, 'loss scale must be 1.0 in optimizer due to gradients are already scaled previously in TrainStepWrapper.'
 
-=======
->>>>>>> 1a22ff8f
     # non-adaptive: SGD, momentum, and nesterov
     if opt == "sgd":
         # note: nn.Momentum may perform better if momentum > 0.
