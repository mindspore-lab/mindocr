__all__ = ["build_loss"]

supported_losses = [
    "L1BalancedCELoss",
    "CTCLoss",
    "AttentionLoss",
    "PSEDiceLoss",
    "EASTLoss",
    "CrossEntropySmooth",
    "ABINetLoss",
    "FCELoss",
]
<<<<<<< HEAD
from .abinet_loss import ABINetLoss
=======

>>>>>>> 77701e7e
from .cls_loss import CrossEntropySmooth
from .det_loss import EASTLoss, FCELoss, L1BalancedCELoss, PSEDiceLoss
from .rec_loss import AttentionLoss, CTCLoss


def build_loss(name, **kwargs):
    """
    Create the loss function.

    Args:
        name (str): loss function name, exactly the same as one of the supported loss class names

    Return:
        nn.LossBase

    Example:
        >>> # Create a CTC Loss module
        >>> from mindocr.losses import build_loss
        >>> loss_func_name = "CTCLoss"
        >>> loss_func_config = {"pred_seq_len": 25, "max_label_len": 24, "batch_size": 32}
        >>> loss_fn = build_loss(loss_func_name, **loss_func_config)
        >>> loss_fn
        CTCLoss<>
    """
    assert name in supported_losses, f"Invalid loss name {name}, support losses are {supported_losses}"

    loss_fn = eval(name)(**kwargs)

    # print('=> Loss func input args: \n\t', inspect.signature(loss_fn.construct))

    return loss_fn<|MERGE_RESOLUTION|>--- conflicted
+++ resolved
@@ -10,11 +10,8 @@
     "ABINetLoss",
     "FCELoss",
 ]
-<<<<<<< HEAD
+
 from .abinet_loss import ABINetLoss
-=======
-
->>>>>>> 77701e7e
 from .cls_loss import CrossEntropySmooth
 from .det_loss import EASTLoss, FCELoss, L1BalancedCELoss, PSEDiceLoss
 from .rec_loss import AttentionLoss, CTCLoss
