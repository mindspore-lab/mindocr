--- conflicted
+++ resolved
@@ -8,16 +8,8 @@
 import mindspore.numpy as mnp
 from mindspore import Tensor, nn, ops
 
-<<<<<<< HEAD
-from mindocr.utils.logger import Logger
-
 __all__ = ["DBLoss", "PSEDiceLoss", "EASTLoss", "FCELoss"]
-_logger = Logger("mindocr")
-=======
-__all__ = ["L1BalancedCELoss", "PSEDiceLoss", "EASTLoss", "FCELoss"]
 _logger = logging.getLogger(__name__)
->>>>>>> 86564353
-
 
 class DBLoss(nn.LossBase):
     """
