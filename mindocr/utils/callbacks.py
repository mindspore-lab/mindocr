import logging
import os
import time
from typing import List, Tuple

import mindspore as ms
from mindspore import save_checkpoint
from mindspore.train.callback._callback import Callback, _handle_loss

from .checkpoint import CheckpointManager
from .evaluator import Evaluator
<<<<<<< HEAD
from .misc import AverageMeter, fetch_optimizer_lr
=======
from .logger import Logger
from .misc import AllReduce, AverageMeter, fetch_optimizer_lr
>>>>>>> 9c3880f4
from .recorder import PerfRecorder

__all__ = ["EvalSaveCallback"]
_logger = logging.getLogger(__name__)


class EvalSaveCallback(Callback):
    """
    Callbacks for evaluation while training

    Args:
        network (nn.Cell): network (without loss)
        loader (Dataset): dataloader
        ema: if not None, the ema params will be loaded to the network for evaluation.
    """

    def __init__(
        self,
        network,
        loader=None,
        loss_fn=None,
        postprocessor=None,
        metrics=None,
        pred_cast_fp32=False,
        rank_id=0,
        device_num=None,
        batch_size=20,
        ckpt_save_dir="./",
        main_indicator="hmean",
        ema=None,
        loader_output_columns=[],
        input_indices=None,
        label_indices=None,
        meta_data_indices=None,
        val_interval=1,
        val_start_epoch=1,
        log_interval=1,
        ckpt_save_policy="top_k",
        ckpt_max_keep=10,
        start_epoch=0,
    ):
        self.rank_id = rank_id
        self.is_main_device = rank_id in [0, None]
        self.loader_eval = loader
        self.network = network
        self.ema = ema
        self.val_interval = val_interval
        self.val_start_epoch = val_start_epoch
        self.log_interval = log_interval
        self.batch_size = batch_size
        if self.loader_eval is not None:
            self.net_evaluator = Evaluator(
                network,
                loader,
                loss_fn,
                postprocessor,
                metrics,
                pred_cast_fp32=pred_cast_fp32,
                loader_output_columns=loader_output_columns,
                input_indices=input_indices,
                label_indices=label_indices,
                meta_data_indices=meta_data_indices,
            )
            self.main_indicator = main_indicator
            self.best_perf = -1e8
        else:
            self.main_indicator = "train_loss"
            self.best_perf = 1e8

        self.ckpt_save_dir = ckpt_save_dir
        if not os.path.exists(ckpt_save_dir):
            os.makedirs(ckpt_save_dir)

        self.last_epoch_end_time = time.time()
        self.epoch_start_time = time.time()
        self.step_start_time = time.time()

        self._loss_avg_meter = AverageMeter()

        self._device_num = device_num
        self._reduce = AllReduce(device_num=self._device_num)
        # lamda expression is not supported in jit
        self._loss_reduce = self._reduce if device_num is not None else lambda x: x

        if self.is_main_device:
            self.ckpt_save_policy = ckpt_save_policy
            self.ckpt_manager = CheckpointManager(
                ckpt_save_dir,
                ckpt_save_policy,
                k=ckpt_max_keep,
                prefer_low_perf=(self.main_indicator == "train_loss"),
            )
        self.start_epoch = start_epoch

    def on_train_step_end(self, run_context):
        """
        Print training loss at the end of step.

        Args:
            run_context (RunContext): Context of the train running.
        """
        cb_params = run_context.original_args()
        loss = _handle_loss(cb_params.net_outputs)
        cur_epoch = cb_params.cur_epoch_num
        data_sink_mode = cb_params.dataset_sink_mode
        cur_step_in_epoch = (cb_params.cur_step_num - 1) % cb_params.batch_num + 1

        self._loss_avg_meter.update(self._loss_reduce(loss))

        if not data_sink_mode and cur_step_in_epoch % self.log_interval == 0:
            opt = cb_params.train_network.optimizer
            cur_lr = fetch_optimizer_lr(opt)  # get lr or group lr without updating global step
            cur_lr = (
                cur_lr.asnumpy().squeeze()
                if not isinstance(cur_lr, (Tuple, List))
                else [lr.asnumpy().squeeze() for lr in cur_lr]
            )
            cur_lr = float(cur_lr) if not isinstance(cur_lr, (Tuple, List)) else [float(lr) for lr in cur_lr]
            per_step_time = (time.time() - self.step_start_time) * 1000 / self.log_interval
            fps = self.batch_size * 1000 / per_step_time
            loss = self._loss_avg_meter.val.asnumpy()
            if isinstance(cur_lr, List):
                cur_lr = set(cur_lr)
                cur_lr = cur_lr.pop()  # if group lr, get the first lr
                lr_str = f"lr_0: {cur_lr:.6f}, "
            else:
                lr_str = f"lr: {cur_lr:.6f}, "
            msg = (
                f"epoch: [{cur_epoch}/{cb_params.epoch_num+self.start_epoch}] "
                f"step: [{cur_step_in_epoch}/{cb_params.batch_num}], "
                f"loss: {loss:.6f}, " + lr_str + f"per step time: {per_step_time:.3f} ms, fps: {fps:.2f} img/s"
            )

            _logger.info(msg)
            self.step_start_time = time.time()

    def on_train_epoch_begin(self, run_context):
        """
        Called before each epoch beginning.
        Args:
            run_context (RunContext): Include some information of the model.
        """
        self._loss_avg_meter.reset()
        self.epoch_start_time = time.time()
        self.step_start_time = time.time()

    def on_train_epoch_end(self, run_context):
        """
        Called after each training epoch end.

        Args:
            run_context (RunContext): Include some information of the model.
        """
        cb_params = run_context.original_args()
        cur_epoch = cb_params.cur_epoch_num
        train_time = time.time() - self.epoch_start_time
        train_loss = self._loss_avg_meter.avg.asnumpy()

        data_sink_mode = cb_params.dataset_sink_mode
        if data_sink_mode:
            loss_scale_manager = cb_params.train_network.network.loss_scaling_manager
        else:
            loss_scale_manager = cb_params.train_network.loss_scaling_manager

        epoch_time = time.time() - self.epoch_start_time
        per_step_time = epoch_time * 1000 / cb_params.batch_num
        fps = 1000 * self.batch_size / per_step_time
        msg = (
            f"epoch: [{cur_epoch}/{cb_params.epoch_num+self.start_epoch}], loss: {train_loss:.6f}, "
            f"epoch time: {epoch_time:.3f} s, per step time: {per_step_time:.3f} ms, fps: {fps:.2f} img/s"
        )
        _logger.info(msg)

        eval_done = False
        if self.loader_eval is not None:
            if cur_epoch >= self.val_start_epoch and (cur_epoch - self.val_start_epoch) % self.val_interval == 0:
                eval_start = time.time()
                if self.ema is not None:
                    # swap ema weight and network weight
                    self.ema.swap_before_eval()
                measures = self.net_evaluator.eval()

                eval_done = True
                if self.is_main_device:
                    perf = measures[self.main_indicator]
                    eval_time = time.time() - eval_start
                    _logger.info(f"Performance: {measures}, eval time: {eval_time}")
            else:
                measures = {m_name: None for m_name in self.net_evaluator.metric_names}
                eval_time = 0
                perf = 1e-8
        else:
            perf = train_loss

        # save best models and results using card 0
        if self.is_main_device:
            # save best models
            if (self.main_indicator == "train_loss" and perf < self.best_perf) or (
                self.main_indicator != "train_loss" and eval_done and perf > self.best_perf
            ):  # when val_while_train enabled, only find best checkpoint after eval done.
                self.best_perf = perf
                # ema weight will be saved if enabled.
                save_checkpoint(self.network, os.path.join(self.ckpt_save_dir, "best.ckpt"))

                _logger.info(f"=> Best {self.main_indicator}: {self.best_perf}, checkpoint saved.")

            # save history checkpoints
            self.ckpt_manager.save(self.network, perf, ckpt_name=f"e{cur_epoch}.ckpt")
            ms.save_checkpoint(
                cb_params.train_network,
                os.path.join(self.ckpt_save_dir, "train_resume.ckpt"),
                append_dict={"epoch_num": cur_epoch, "loss_scale": loss_scale_manager.get_loss_scale()},
            )
            # record results
            if cur_epoch == 1:
                if self.loader_eval is not None:
                    perf_columns = ["loss"] + list(measures.keys()) + ["train_time", "eval_time"]
                else:
                    perf_columns = ["loss", "train_time"]
                self.rec = PerfRecorder(self.ckpt_save_dir, metric_names=perf_columns)  # record column names
            elif cur_epoch == self.start_epoch + 1:
                self.rec = PerfRecorder(self.ckpt_save_dir, resume=True)

            if self.loader_eval is not None:
                epoch_perf_values = [cur_epoch, train_loss] + list(measures.values()) + [train_time, eval_time]
            else:
                epoch_perf_values = [cur_epoch, train_loss, train_time]
            self.rec.add(*epoch_perf_values)  # record column values

        # swap back network weight and ema weight. MUST execute after model saving and before next-step training
        if (self.ema is not None) and eval_done:
            self.ema.swap_after_eval()

        # tot_time = time.time() - self.last_epoch_end_time
        self.last_epoch_end_time = time.time()

    def on_train_end(self, run_context):
        if self.is_main_device:
            self.rec.save_curves()  # save performance curve figure
            _logger.info(f"=> Best {self.main_indicator}: {self.best_perf} \nTraining completed!")

            if self.ckpt_save_policy == "top_k":
                log_str = f"Top K checkpoints:\n{self.main_indicator}\tcheckpoint\n"
                for p, ckpt_name in self.ckpt_manager.get_ckpt_queue():
                    log_str += f"{p:.4f}\t{os.path.join(self.ckpt_save_dir, ckpt_name)}\n"
                _logger.info(log_str)<|MERGE_RESOLUTION|>--- conflicted
+++ resolved
@@ -9,12 +9,7 @@
 
 from .checkpoint import CheckpointManager
 from .evaluator import Evaluator
-<<<<<<< HEAD
-from .misc import AverageMeter, fetch_optimizer_lr
-=======
-from .logger import Logger
 from .misc import AllReduce, AverageMeter, fetch_optimizer_lr
->>>>>>> 9c3880f4
 from .recorder import PerfRecorder
 
 __all__ = ["EvalSaveCallback"]
