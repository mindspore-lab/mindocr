--- conflicted
+++ resolved
@@ -235,15 +235,9 @@
             if cur_epoch == 1:
                 metric_names = ['loss']
                 if self.loader_eval is not None:
-<<<<<<< HEAD
-                    metric_names += list(measures.keys())
-                metric_names += ['train_time', 'eval_time']
-=======
                     metric_names +=  list(measures.keys()) + ['train_time', 'eval_time']
                 else:
                     metric_names +=  ['train_time']
-
->>>>>>> ad6fcb77
                 self.rec = PerfRecorder(self.ckpt_save_dir, metric_names=metric_names)
             epoch_metric_values = [cur_epoch, train_loss]
             if self.loader_eval is not None:
