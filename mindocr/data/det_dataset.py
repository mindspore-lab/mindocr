import os
import random
from typing import List, Union

import numpy as np
from scipy.io import loadmat

from .base_dataset import BaseDataset
from .transforms.transforms_factory import create_transforms, run_transforms

__all__ = ["DetDataset", "SynthTextDataset"]


class DetDataset(BaseDataset):
    """
    General dataset for text detection
    The annotation format should follow:

    .. code-block: none

        # image file name\tannotation info containing text and polygon points encoded by json.dumps
        img_61.jpg\t[{"transcription": "MASA", "points": [[310, 104], [416, 141], [418, 216], [312, 179]]}, {...}]

    Args:
        is_train (bool): whether it is in training stage
        data_dir (str):  directory to the image data
        label_file (Union[str, List[str]]): (list of) path to the label file(s),
            where each line in the label fle contains the image file name and its ocr annotation.
        sample_ratio (Union[float, List[float]]): sample ratios for the data items in label files
        shuffle(bool): Optional, if not given, shuffle = is_train
        transform_pipeline: list of dict, key - transform class name, value - a dict of param config.
                    e.g., [{'DecodeImage': {'img_mode': 'BGR', 'channel_first': False}}]
                    if None, default transform pipeline for text detection will be taken.
        output_columns (list): required, indicates the keys in data dict that are expected to output for dataloader.
                            if None, all data keys will be used for return.
        global_config: additional info, used in data transformation, possible keys:
            - character_dict_path

    Returns:
        data (tuple): Depending on the transform pipeline, __get_item__ returns a tuple for the specified data item.
        You can specify the `output_columns` arg to order the output data for dataloader.

    Notes:
        1. The data file structure should be like
            ├── data_dir
            │     ├── 000001.jpg
            │     ├── 000002.jpg
            │     ├── {image_file_name}
            ├── label_file.txt
    """

    def __init__(
        self,
        is_train: bool = True,
        data_dir: Union[str, List[str]] = None,
        label_file: Union[List, str] = None,
        sample_ratio: Union[List, float] = 1.0,
        shuffle: bool = None,
        transform_pipeline: List[dict] = None,
        output_columns: List[str] = None,
        **kwargs,
    ):
        super().__init__(data_dir=data_dir, label_file=label_file, output_columns=output_columns)

        # check args
        if isinstance(sample_ratio, float):
            sample_ratio = [sample_ratio] * len(self.label_file)

        shuffle = shuffle if shuffle is not None else is_train

        # load date file list
        self.data_list = self.load_data_list(self.label_file, sample_ratio, shuffle)

        # create transform
        if transform_pipeline is not None:
            global_config = dict(is_train=is_train)
            self.transforms = create_transforms(transform_pipeline, global_config)
        else:
            raise ValueError("No transform pipeline is specified!")

        # prefetch the data keys, to fit GeneratorDataset
        _data = self.data_list[0].copy()  # WARNING: shallow copy. Do deep copy if necessary.
        _data = run_transforms(_data, transforms=self.transforms)
        _available_keys = list(_data.keys())

        if output_columns is None:
            self.output_columns = _available_keys
        else:
            self.output_columns = []
            for k in output_columns:
                if k in _data:
                    self.output_columns.append(k)
                else:
                    raise ValueError(
                        f"Key '{k}' does not exist in data (available keys: {_data.keys()}). "
                        "Please check the name or the completeness transformation pipeline."
                    )

    def __getitem__(self, index):
        data = self.data_list[index].copy()  # WARNING: shallow copy. Do deep copy if necessary.

        # perform transformation on data
        try:
            data = run_transforms(data, transforms=self.transforms)
            output_tuple = tuple(data[k] for k in self.output_columns)
        except Exception as e:
            print(f"Error occurred while processing the image: {self.data_list[index]['img_path']}\n", e, flush=True)
            return self[random.randrange(len(self.data_list))]  # return another random sample instead

        return output_tuple

    def load_data_list(
        self, label_file: List[str], sample_ratio: List[float], shuffle: bool = False, **kwargs
    ) -> List[dict]:
        """Load data list from label_file which contains infomation of image paths and annotations
        Args:
            label_file: annotation file path(s)
            sample_ratio sample ratio for data items in each annotation file
            shuffle: shuffle the data list
        Returns:
            data (List[dict]): A list of annotation dict, which contains keys: img_path, annot...
        """

        # parse image file path and annotation and load
        data_list = []
        for idx, label_fp in enumerate(label_file):
            img_dir = self.data_dir[idx]
            with open(label_fp, "r", encoding="utf-8") as f:
                lines = f.readlines()
                if shuffle:
                    lines = random.sample(lines, round(len(lines) * sample_ratio[idx]))
                else:
                    lines = lines[: round(len(lines) * sample_ratio[idx])]

                for line in lines:
                    img_name, annot_str = self._parse_annotation(line)
                    if annot_str == "[]":
                        continue
                    img_path = os.path.join(img_dir, img_name)
                    assert os.path.exists(img_path), "{} does not exist!".format(img_path)

                    data = {"img_path": img_path, "label": annot_str}
                    data_list.append(data)

        return data_list

    def _parse_annotation(self, data_line: str):
        data_line_tmp = data_line.strip()
        if "\t" in data_line_tmp:
            img_name, annot_str = data_line.strip().split("\t")
        elif " " in data_line_tmp:
            img_name, annot_str = data_line.strip().split(" ")
        else:
            raise ValueError(
                "Incorrect label file format: the file name and the label should be separated by " "a space or tab"
            )

        return img_name, annot_str


class SynthTextDataset(DetDataset):
<<<<<<< HEAD
    def load_data_list(self, label_file: List[str], *args):
        print('Loading SynthText dataset. It might take a while...')
        mat = loadmat(label_file[0])
=======
    def load_data_list(self, *args):
        print("Loading SynthText dataset. It might take a while...")
        mat = loadmat(os.path.join(self.data_dir[0], "gt.mat"))
>>>>>>> 68144402

        data_list = []
        for image, boxes, texts in zip(mat["imnames"][0], mat["wordBB"][0], mat["txt"][0]):
            texts = [t for text in texts.tolist() for t in text.split()]  # TODO: check the correctness of texts order
            data_list.append(
                {
                    "img_path": os.path.join(self.data_dir[0], image.item()),
                    "polys": boxes.transpose().reshape(-1, 4, 2),  # some labels have (4, 2) shape (no batch dimension)
                    "texts": texts,
                    "ignore_tags": np.array([False] * len(texts)),
                }
            )

        return data_list<|MERGE_RESOLUTION|>--- conflicted
+++ resolved
@@ -159,15 +159,9 @@
 
 
 class SynthTextDataset(DetDataset):
-<<<<<<< HEAD
     def load_data_list(self, label_file: List[str], *args):
         print('Loading SynthText dataset. It might take a while...')
         mat = loadmat(label_file[0])
-=======
-    def load_data_list(self, *args):
-        print("Loading SynthText dataset. It might take a while...")
-        mat = loadmat(os.path.join(self.data_dir[0], "gt.mat"))
->>>>>>> 68144402
 
         data_list = []
         for image, boxes, texts in zip(mat["imnames"][0], mat["wordBB"][0], mat["txt"][0]):
