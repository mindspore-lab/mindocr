"""
transform for text recognition tasks.
"""
import logging
import math
from typing import Any, Dict, List, Optional

import cv2
import numpy as np

__all__ = [
    "RecCTCLabelEncode",
    "RecAttnLabelEncode",
    "RecMasterLabelEncode",
    "RecResizeImg",
    "RecResizeNormImg",
    "RecResizeNormForInfer",
    "SVTRRecResizeImg",
    "Rotate90IfVertical",
    "ClsLabelEncode",
]
_logger = logging.getLogger(__name__)


class RecCTCLabelEncode(object):
    """Convert text label (str) to a sequence of character indices according to the char dictionary

    Args:
        max_text_len: to pad the label text to a fixed length (max_text_len) of text for ctc loss computate.
        character_dict_path: path to dictionary, if None, a dictionary containing 36 chars
            (i.e., "0123456789abcdefghijklmnopqrstuvwxyz") will be used.
        use_space_char(bool): if True, add space char to the dict to recognize the space in between two words
        blank_at_last(bool): padding with blank index (not the space index). If True, a blank/padding token will be
            appended to the end of the dictionary, so that blank_index = num_chars, where num_chars is the number of
            character in the dictionary including space char if used. If False, blank token will be inserted in the
            beginning of the dictionary, so blank_index=0.
        lower (bool): if True, all upper-case chars in the label text will be converted to lower case.
            Set to be True if dictionary only contains lower-case chars.
            Set to be False if not and want to recognition both upper-case and lower-case.

    Attributes:
        blank_idx: the index of the blank token for padding
        num_valid_chars: the number of valid characters (including space char if used) in the dictionary
        num_classes: the number of classes (which valid characters char and the speical token for blank padding).
            so num_classes = num_valid_chars + 1


    """

    def __init__(
        self,
        max_text_len=23,
        character_dict_path=None,
        use_space_char=False,
        blank_at_last=True,
        lower=False,
        **kwargs,
        # start_token='<BOS>',
        # end_token='<EOS>',
        # unkown_token='',
    ):
        self.max_text_len = max_text_len
        self.space_idx = None
        self.lower = lower

        # read dict
        if character_dict_path is None:
            char_list = [c for c in "0123456789abcdefghijklmnopqrstuvwxyz"]

            self.lower = True
        else:
            # TODO: this is commonly used in other modules, wrap into a func or class.
            # parse char dictionary
            char_list = []
            with open(character_dict_path, "r") as f:
                for line in f:
                    c = line.rstrip("\n\r")
                    char_list.append(c)
        # add space char if set
        if use_space_char:
            if " " not in char_list:
                char_list.append(" ")
            self.space_idx = len(char_list) - 1
        else:
            if " " in char_list:
                _logger.warning(
                    "The dict still contains space char in dict although use_space_char is set to be False, "
                    f"because the space char is coded in the dictionary file {character_dict_path}"
                )

        self.num_valid_chars = len(char_list)  # the number of valid chars (including space char if used)

        # add blank token for padding
        if blank_at_last:
            # the index of a char in dict is [0, num_chars-1], blank index is set to num_chars
            char_list.append("<PAD>")
            self.blank_idx = self.num_valid_chars
        else:
            char_list = ["<PAD>"] + char_list
            self.blank_idx = 0

        self.dict = {c: idx for idx, c in enumerate(char_list)}

        self.num_classes = len(self.dict)

    def __call__(self, data: dict):
        """
        required keys:
            label -> (str) text string
        added keys:
            text_seq-> (np.ndarray, int32), sequence of character indices after  padding to max_text_len in shape
            (sequence_len), where ood characters are skipped
        added keys:
            length -> (np.int32) the number of valid chars in the encoded char index sequence,  where valid means
            the char is in dictionary.
            text_padded -> (str) text label padded to fixed length, to solved the dynamic shape issue in dataloader.
            text_length -> int, the length of original text string label

        """
        char_indices = str2idx(data["label"], self.dict, max_text_len=self.max_text_len, lower=self.lower)

        if char_indices is None:
            char_indices = []
            # return None
        data["length"] = np.array(len(char_indices), dtype=np.int32)
        # padding with blank index
        char_indices = char_indices + [self.blank_idx] * (self.max_text_len - len(char_indices))
        # TODO: raname to char_indices
        data["text_seq"] = np.array(char_indices, dtype=np.int32)
        #
        data["text_length"] = len(data["label"])
        data["text_padded"] = data["label"] + " " * (self.max_text_len - len(data["label"]))

        return data


class RecAttnLabelEncode:
    def __init__(
        self,
        max_text_len: int = 25,
        character_dict_path: Optional[str] = None,
        use_space_char: bool = False,
        lower: bool = False,
        **kwargs,
    ) -> None:
        """
        Convert text label (str) to a sequence of character indices according to the char dictionary

        Args:
            max_text_len: to pad the label text to a fixed length (max_text_len) of text for attn loss computate.
            character_dict_path: path to dictionary, if None, a dictionary containing 36 chars
                (i.e., "0123456789abcdefghijklmnopqrstuvwxyz") will be used.
            use_space_char(bool): if True, add space char to the dict to recognize the space in between two words
            lower (bool): if True, all upper-case chars in the label text will be converted to lower case.
                Set to be True if dictionary only contains lower-case chars. Set to be False if not and want to
                recognition both upper-case and lower-case.

        Attributes:
            go_idx: the index of the GO token
            stop_idx: the index of the STOP token
            num_valid_chars: the number of valid characters (including space char if used) in the dictionary
            num_classes: the number of classes (which valid characters char and the speical token for blank padding).
            so num_classes = num_valid_chars + 1
        """
        self.max_text_len = max_text_len
        self.space_idx = None
        self.lower = lower

        # read dict
        if character_dict_path is None:
            char_list = list("0123456789abcdefghijklmnopqrstuvwxyz")

            self.lower = True
            _logger.info("The character_dict_path is None, model can only recognize number and lower letters")
        else:
            # parse char dictionary
            char_list = []
            with open(character_dict_path, "r") as f:
                for line in f:
                    c = line.rstrip("\n\r")
                    char_list.append(c)

        # add space char if set
        if use_space_char:
            if " " not in char_list:
                char_list.append(" ")
            self.space_idx = len(char_list) - 1
        else:
            if " " in char_list:
                _logger.warning(
                    "The dict still contains space char in dict although use_space_char is set to be False, "
                    f"because the space char is coded in the dictionary file {character_dict_path}"
                )

        self.num_valid_chars = len(char_list)  # the number of valid chars (including space char if used)

        special_token = ["<GO>", "<STOP>"]
        char_list = special_token + char_list

        self.go_idx = 0
        self.stop_idx = 1

        self.dict = {c: idx for idx, c in enumerate(char_list)}

        self.num_classes = len(self.dict)

    def __call__(self, data: Dict[str, Any]) -> str:
        char_indices = str2idx(data["label"], self.dict, max_text_len=self.max_text_len, lower=self.lower)

        if char_indices is None:
            char_indices = []
        data["length"] = np.array(len(char_indices), dtype=np.int32)

        char_indices = (
            [self.go_idx] + char_indices + [self.stop_idx] + [self.go_idx] * (self.max_text_len - len(char_indices))
        )
        data["text_seq"] = np.array(char_indices, dtype=np.int32)

        data["text_length"] = len(data["label"])
        data["text_padded"] = data["label"] + " " * (self.max_text_len - len(data["label"]))
        return data


class RecMasterLabelEncode:
    def __init__(
        self,
        max_text_len: int = 25,
        character_dict_path: Optional[str] = None,
        use_space_char: bool = False,
        use_unknown_char: bool = False,
        lower: bool = False,
        **kwargs,
    ) -> None:
        """
        Convert text label (str) to a sequence of character indices according to the char dictionary

        Args:
            max_text_len: to pad the label text to a fixed length (max_text_len) of text for attn loss computate.
            character_dict_path: path to dictionary, if None, a dictionary containing 36 chars
                (i.e., "0123456789abcdefghijklmnopqrstuvwxyz") will be used.
            use_space_char(bool): if True, add space char to the dict to recognize the space in between two words
            use_unknown_char(bool): Use the unknown character to replace the unknown character instead of skipping
            lower (bool): if True, all upper-case chars in the label text will be converted to lower case.
                Set to be True if dictionary only contains lower-case chars. Set to be False if not and want to
                recognition both upper-case and lower-case.

        Attributes:
            go_idx: the index of the GO token
            stop_idx: the index of the STOP token
            pad_idx: the index of the PAD token
            num_valid_chars: the number of valid characters (including space char if used) in the dictionary
            num_classes: the number of classes (which valid characters char and the speical token for blank padding).
                so num_classes = num_valid_chars + 1
        """
        self.max_text_len = max_text_len
        self.space_idx = None
        self.unknown_idx = None
        self.unknown_token = "<UNKNOWN>"
        self.lower = lower

        # read dict
        if character_dict_path is None:
            char_list = list("0123456789abcdefghijklmnopqrstuvwxyz")

            self.lower = True
            _logger.info("The character_dict_path is None, model can only recognize number and lower letters")
        else:
            # parse char dictionary
            char_list = []
            with open(character_dict_path, "r") as f:
                for line in f:
                    c = line.rstrip("\n\r")
                    char_list.append(c)

        # add space char if set
        if use_space_char:
            if " " not in char_list:
                char_list.append(" ")
            self.space_idx = len(char_list) - 1
        else:
            if " " in char_list:
                _logger.warning(
                    "The dict still contains space char in dict although use_space_char is set to be False, "
                    f"because the space char is coded in the dictionary file {character_dict_path}"
                )

        self.num_valid_chars = len(char_list)  # the number of valid chars (including space char if used)

        special_token = ["<GO>", "<STOP>", "<PAD>"]
        char_list = special_token + char_list

        self.go_idx = 0
        self.stop_idx = 1
        self.pad_idx = 2

        # use unknow char if set
        if use_unknown_char:
            char_list = char_list + [self.unknown_token]
            self.unknown_idx = len(char_list) - 1

        self.dict = {c: idx for idx, c in enumerate(char_list)}

        self.num_classes = len(self.dict)

    def __call__(self, data: Dict[str, Any]) -> str:
        char_indices = str2idx(
            data["label"], self.dict, max_text_len=self.max_text_len, lower=self.lower, unknown_idx=self.unknown_idx
        )

        if char_indices is None:
            char_indices = []
        data["length"] = np.array(len(char_indices), dtype=np.int32)

        char_indices = (
            [self.go_idx] + char_indices + [self.stop_idx] + [self.pad_idx] * (self.max_text_len - len(char_indices))
        )
        data["text_seq"] = np.array(char_indices, dtype=np.int32)

        data["text_length"] = len(data["label"])
        data["text_padded"] = data["label"] + " " * (self.max_text_len - len(data["label"]))
        return data


def str2idx(
    text: str,
    label_dict: Dict[str, int],
    max_text_len: int = 23,
    lower: bool = False,
    unknown_idx: Optional[int] = None,
) -> List[int]:
    """
    Encode text (string) to a squence of char indices
    Args:
        text (str): text string
    Returns:
        char_indices (List[int]): char index seq
    """
    if len(text) == 0 or len(text) > max_text_len:
        return None

    if lower:
        text = text.lower()

    char_indices = []
    for char in text:
        if char not in label_dict:
            if unknown_idx is not None:
                char_indices.append(unknown_idx)
        else:
            char_indices.append(label_dict[char])

    if len(char_indices) == 0:
        _logger.warning("`{}` does not contain any valid character in the dictionary.".format(text))
        return None

    return char_indices


# TODO: reorganize the code for different resize transformation in rec task
def resize_norm_img(
    img,
    image_shape,
    padding=True,
    norm_before_pad=False,
    mean=[127.0, 127.0, 127.0],
    std=[127.0, 127.0, 127.0],
    interpolation=cv2.INTER_LINEAR,
):
    """
    resize image
    Args:
        img: shape (H, W, C)
        image_shape: image shape after resize, in (C, H, W)
        padding (bool): if Ture, resize while preserving the H/W ratio, then pad the blank.
        norm_before_pad (bool): if True, normalize the image array before padding.
        mean: shape (3), mean value for normalization.
        std: shape (3), std value for normalization.
        interpolation: image interpolation mode.

    """
    imgH, imgW = image_shape
    h = img.shape[0]
    w = img.shape[1]
    c = img.shape[2]
    if not padding:
        resized_image = cv2.resize(img, (imgW, imgH), interpolation=interpolation)
        resized_w = imgW
    else:
        ratio = w / float(h)
        if math.ceil(imgH * ratio) > imgW:
            resized_w = imgW
        else:
            resized_w = int(math.ceil(imgH * ratio))
        resized_image = cv2.resize(img, (resized_w, imgH))

<<<<<<< HEAD
=======
    padding_im = np.zeros((imgH, imgW, c), dtype=resized_image.dtype)
    padding_im[:, 0:resized_w, :] = resized_image
>>>>>>> ba0ea01e
    valid_ratio = min(1.0, float(resized_w / imgW))

    if padding:
        if norm_before_pad:
            resized_image = (resized_image - mean) / std

        padded_img = np.zeros((imgH, imgW, c), dtype=resized_image.dtype)
        padded_img[:, 0:resized_w, :] = resized_image

        if not norm_before_pad:
            padded_img = (padded_img - mean) / std

        return padded_img, valid_ratio
    else:
        resized_image = (resized_image - mean) / std
        return resized_image, valid_ratio


# TODO: check diff from resize_norm_img
def resize_norm_img_chinese(
    img,
    image_shape,
    norm_before_pad=False,
    mean=[127.0, 127.0, 127.0],
    std=[127.0, 127.0, 127.0],
    interpolation=cv2.INTER_LINEAR,
):
    """
    resize image with aspect-ratio keeping and padding
    Args:
        img: shape (H, W, C)
        image_shape: image shape after resize, in (C, H, W)
        norm_before_pad (bool): if True, normalize the image array before padding.
        mean: shape (3), mean value for normalization.
        std: shape (3), std value for normalization.
        interpolation: image interpolation mode.

    """
    imgH, imgW = image_shape
    # todo: change to 0 and modified image shape
    max_wh_ratio = imgW * 1.0 / imgH
    h, w = img.shape[0], img.shape[1]
    c = img.shape[2]
    ratio = w * 1.0 / h
    max_wh_ratio = max(max_wh_ratio, ratio)
    imgW = int(imgH * max_wh_ratio)
    if math.ceil(imgH * ratio) > imgW:
        resized_w = imgW
    else:
        resized_w = int(math.ceil(imgH * ratio))
    resized_image = cv2.resize(img, (resized_w, imgH))

<<<<<<< HEAD
=======
    padding_im = np.zeros((imgH, imgW, c), dtype=resized_image.dtype)
    padding_im[:, 0:resized_w, :] = resized_image
>>>>>>> ba0ea01e
    valid_ratio = min(1.0, float(resized_w / imgW))

    if norm_before_pad:
        resized_image = (resized_image - mean) / std

    padded_img = np.zeros((imgH, imgW, c), dtype=resized_image.dtype)
    padded_img[:, 0:resized_w, :] = resized_image

    if not norm_before_pad:
        padded_img = (padded_img - mean) / std

    return padded_img, valid_ratio


class RecResizeNormImg(object):
    """adopted from paddle
    Resize and normalize image, and pad image if needed.

    Args:
        image_shape: image shape after resize, in (C, H, W)
        padding (bool): if Ture, resize while preserving the H/W ratio, then pad the blank.
        norm_before_pad (bool): if True, normalize the image array before padding.
        mean: shape (3), mean value for normalization.
        std: shape (3), std value for normalization.
        interpolation: image interpolation mode.
        norm_before_pad: If True, perform normalization before padding \
            (by doing so, the padding values will beall zero. Good practice.). \
                Otherwise, per  Default: False
    """

    def __init__(
        self,
        image_shape,
        infer_mode=False,
        character_dict_path=None,
        padding=True,
        norm_before_pad=False,
        mean=[127.0, 127.0, 127.0],
        std=[127.0, 127.0, 127.0],
        **kwargs,
    ):
        self.image_shape = image_shape
        self.infer_mode = infer_mode
        self.character_dict_path = character_dict_path
        self.padding = padding
        self.norm_before_pad = norm_before_pad
        self.mean = np.array(mean, dtype="float32")
        self.std = np.array(std, dtype="float32")

    def __call__(self, data):
        img = data["image"]
        if self.infer_mode and self.character_dict_path is not None:
            norm_img, valid_ratio = resize_norm_img_chinese(
                img, self.image_shape, self.norm_before_pad, self.mean, self.std
            )
        else:
            norm_img, valid_ratio = resize_norm_img(
                img,
                self.image_shape,
                self.padding,
                self.norm_before_pad,
                self.mean,
                self.std,
            )
        data["image"] = norm_img
        data["valid_ratio"] = valid_ratio
        return data


# TODO: remove infer_mode and character_dict_path if they are not necesary
class RecResizeImg(RecResizeNormImg):
    """
    This is to make compatible with older version code that uses RecResizeImg, which is to be updated.
    """

    def __init__(self, image_shape, infer_mode=False, character_dict_path=None, padding=True, **kwargs):
        super().__init__(
            image_shape,
            infer_mode,
            character_dict_path,
            padding,
            norm_befoer_pad=False,
            mean=[0.0, 0.0, 0.0],
            std=[1.0, 1.0, 1.0],
        )


class SVTRRecResizeImg(object):
    def __init__(self, image_shape, padding=True, **kwargs):
        self.image_shape = image_shape
        self.padding = padding

    def __call__(self, data):
        img = data["image"]

        norm_img, valid_ratio = resize_norm_img(img, self.image_shape, self.padding)
        data["image"] = norm_img
        data["valid_ratio"] = valid_ratio
        return data


class RecResizeNormForInfer(object):
    """
    Resize image for text recognition

    Args:
        target_height: target height after resize. Commonly, 32 for crnn, 48 for svtr. default is 32.
        target_width: target width. Default is 320. If None, image width is scaled to make aspect ratio unchanged.
        keep_ratio: keep aspect ratio.
            If True, resize the image with ratio=target_height / input_height (certain image height is required by
            recognition network).
            If False, simply resize to targte size (`target_height`, `target_width`)
        padding: If True, pad the resized image to the targte size with zero RGB values.
            only used when `keep_ratio` is True.

    Notes:
        1. The default choice (keep_ratio, not padding) is suitable for inference for better accuracy.
    """

    def __init__(
        self,
        target_height=32,
        target_width=320,
        keep_ratio=True,
        padding=False,
        interpolation=cv2.INTER_LINEAR,
        norm_before_pad=False,
        mean=[127.0, 127.0, 127.0],
        std=[127.0, 127.0, 127.0],
        **kwargs,
    ):
        self.keep_ratio = keep_ratio
        self.padding = padding
        # self.targt_shape = target_shape
        self.tar_h = target_height
        self.tar_w = target_width
        self.interpolation = interpolation
        self.norm_before_pad = norm_before_pad
        self.mean = np.array(mean, dtype="float32")
        self.std = np.array(std, dtype="float32")

    def norm(self, img):
        return (img - self.mean) / self.std

    def __call__(self, data):
        """
        data: image in shape [h, w, c]
        """
        img = data["image"]
        h, w = img.shape[:2]
        # tar_h, tar_w = self.targt_shape
        resize_h = self.tar_h

        max_wh_ratio = self.tar_w / float(self.tar_h)

        if not self.keep_ratio:
            assert self.tar_w is not None, "Must specify target_width if keep_ratio is False"
            resize_w = self.tar_w  # if self.tar_w is not None else resized_h * self.max_wh_ratio
        else:
            src_wh_ratio = w / float(h)
            resize_w = math.ceil(min(src_wh_ratio, max_wh_ratio) * resize_h)
        resized_img = cv2.resize(img, (resize_w, resize_h), interpolation=self.interpolation)

        # TODO: norm before padding

        data["shape_list"] = [h, w, resize_h / h, resize_w / w]  # TODO: reformat, currently align to det
        if self.norm_before_pad:
            resized_img = self.norm(resized_img)

        if self.padding and self.keep_ratio:
            padded_img = np.zeros((self.tar_h, self.tar_w, 3), dtype=resized_img.dtype)
            padded_img[:, :resize_w, :] = resized_img
            data["image"] = padded_img
        else:
            data["image"] = resized_img

        if not self.norm_before_pad:
            data["image"] = self.norm(data["image"])

        return data


class Rotate90IfVertical:
    """Rotate the image by 90 degree when the height/width ratio is larger than the given threshold.
    Note: It needs to be called before image resize."""

    def __init__(self, threshold: float = 1.5, direction: str = "counterclockwise", **kwargs):
        self.threshold = threshold

        if direction == "counterclockwise":
            self.flag = cv2.ROTATE_90_COUNTERCLOCKWISE
        elif direction == "clockwise":
            self.flag = cv2.ROTATE_90_CLOCKWISE
        else:
            raise ValueError("Unsupported direction")

    def __call__(self, data):
        img = data["image"]

        h, w, _ = img.shape
        if h / w > self.threshold:
            img = cv2.rotate(img, self.flag)

        data["image"] = img
        return data


class ClsLabelEncode(object):
    def __init__(self, label_list, **kwargs):
        self.label_list = label_list

    def __call__(self, data):
        label = data["label"]
        assert (
            label in self.label_list
        ), f"Invalid label `{label}`. Please make sure each label in input data is one of the values \
            in label_list `{self.label_list}` in yaml config file."
        label = self.label_list.index(label)
        data["label"] = label

        return data<|MERGE_RESOLUTION|>--- conflicted
+++ resolved
@@ -393,11 +393,6 @@
             resized_w = int(math.ceil(imgH * ratio))
         resized_image = cv2.resize(img, (resized_w, imgH))
 
-<<<<<<< HEAD
-=======
-    padding_im = np.zeros((imgH, imgW, c), dtype=resized_image.dtype)
-    padding_im[:, 0:resized_w, :] = resized_image
->>>>>>> ba0ea01e
     valid_ratio = min(1.0, float(resized_w / imgW))
 
     if padding:
@@ -450,11 +445,6 @@
         resized_w = int(math.ceil(imgH * ratio))
     resized_image = cv2.resize(img, (resized_w, imgH))
 
-<<<<<<< HEAD
-=======
-    padding_im = np.zeros((imgH, imgW, c), dtype=resized_image.dtype)
-    padding_im[:, 0:resized_w, :] = resized_image
->>>>>>> ba0ea01e
     valid_ratio = min(1.0, float(resized_w / imgW))
 
     if norm_before_pad:
