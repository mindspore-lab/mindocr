--- conflicted
+++ resolved
@@ -102,10 +102,6 @@
             self.shear = shear
 
     def _get_inverse_affine_matrix(self, center, angle, translate, scale, shear):
-<<<<<<< HEAD
-        # https://github.com/pytorch/vision/blob/v0.4.0/torchvision/transforms/functional.py#L717
-=======
->>>>>>> b33bad1a
         if isinstance(shear, numbers.Number):
             shear = [shear, 0]
 
@@ -244,7 +240,6 @@
             factor: the decayed factor from base size, factor=4 keeps target scale by default.
             base_size: base size the build the bottom layer of pyramid
         """
-<<<<<<< HEAD
         if isinstance(factor, numbers.Number):
             self.factor = (0, factor)
         elif isinstance(factor, (tuple, list)) and len(factor) == 2:
@@ -256,20 +251,6 @@
 
     def __call__(self, img):
         factor = round(sample_uniform(self.factor[0], self.factor[1]))
-=======
-        # assert factor is valid
-        self.factor = factor
-        self.base_h, self.base_w = base_size[:2]
-
-    def __call__(self, img):
-        if isinstance(self.factor, numbers.Number):
-            factor = round(sample_uniform(0, self.factor))
-        elif isinstance(self.factor, (tuple, list)) and len(self.factor) == 2:
-            factor = round(sample_uniform(self.factor[0], self.factor[1]))
-        else:
-            raise RuntimeError("factor must be number or list with length 2")
-
->>>>>>> b33bad1a
         if factor == 0:
             return img
 
@@ -285,7 +266,6 @@
 class CVGaussianNoise(object):
     def __init__(self, mean=0, variance=20):
         self.mean = mean
-<<<<<<< HEAD
 
         if isinstance(variance, numbers.Number):
             self.variance = lambda: max(int(sample_asym(variance)), 1)
@@ -296,17 +276,6 @@
 
     def __call__(self, img):
         variance = self.variance()
-=======
-        self.variance = variance
-
-    def __call__(self, img):
-        if isinstance(self.variance, numbers.Number):
-            variance = max(int(sample_asym(self.variance)), 1)
-        elif isinstance(self.variance, (tuple, list)) and len(self.variance) == 2:
-            variance = int(sample_uniform(self.variance[0], self.variance[1]))
-        else:
-            raise RuntimeError("degree must be number or list with length 2")
->>>>>>> b33bad1a
 
         noise = np.random.normal(self.mean, variance**0.5, img.shape)
         img = np.clip(img + noise, 0, 255).astype(np.uint8)
@@ -315,7 +284,6 @@
 
 class CVMotionBlur(object):
     def __init__(self, degrees=12, angle=90):
-<<<<<<< HEAD
         self.angle = angle
 
         if isinstance(degrees, numbers.Number):
@@ -329,20 +297,6 @@
         degree = self.degrees()
 
         angle = sample_uniform(-self.angle, self.angle)
-=======
-        self.degrees = degrees
-        self.angle = angle
-
-    def __call__(self, img):
-        if isinstance(self.degrees, numbers.Number):
-            degree = max(int(sample_asym(self.degrees)), 1)
-        elif isinstance(self.degrees, (tuple, list)) and len(self.degrees) == 2:
-            degree = int(sample_uniform(self.degrees[0], self.degrees[1]))
-        else:
-            raise RuntimeError("degree must be number or list with length 2")
-        angle = sample_uniform(-self.angle, self.angle)
-
->>>>>>> b33bad1a
         M = cv2.getRotationMatrix2D((degree // 2, degree // 2), angle, 1)
         motion_blur_kernel = np.zeros((degree, degree))
         motion_blur_kernel[degree // 2, :] = 1
@@ -362,9 +316,7 @@
 
     def __call__(self, data: Dict[str, Any]) -> Dict[str, Any]:
         if random.random() < self.p:
-            img = data["image"]
-            img = self.transforms(img)
-            data["image"] = img
+            data["image"] = self.transforms(data["image"])
         return data
 
 
@@ -419,41 +371,5 @@
                     img = func(img)
             else:
                 img = self.transforms[random.randint(0, 2)](img)
-<<<<<<< HEAD
             data["image"] = img
-=======
-            return img
-        else:
-            return img
-
-
-class SVTRRecAug(object):
-    def __init__(self, aug_type=0, geometry_p=0.5, deterioration_p=0.25, colorjitter_p=0.25):
-        self.transforms = Compose(
-            [
-                SVTRGeometry(
-                    aug_type=aug_type,
-                    degrees=45,
-                    translate=(0.0, 0.0),
-                    scale=(0.5, 2.0),
-                    shear=(45, 15),
-                    distortion=0.5,
-                    p=geometry_p,
-                ),
-                SVTRDeterioration(variance=20, degrees=6, factor=4, p=deterioration_p),
-                CVColorJitter(
-                    brightness=0.5,
-                    contrast=0.5,
-                    saturation=0.5,
-                    hue=0.1,
-                    p=colorjitter_p,
-                ),
-            ]
-        )
-
-    def __call__(self, data):
-        img = data["image"]
-        img = self.transforms(img)
-        data["image"] = img
->>>>>>> b33bad1a
         return data