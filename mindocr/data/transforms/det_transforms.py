"""
transforms for text detection tasks.
"""
import json
import math
import random
import warnings
from typing import List

import cv2
import numpy as np
import pyclipper
from shapely.geometry import Polygon, box

__all__ = [
    "DetLabelEncode",
    "BorderMap",
    "ShrinkBinaryMap",
    "expand_poly",
    "PSEGtDecode",
    "ValidatePolygons",
    "RandomCropWithBBox",
    "RandomCropWithMask",
    "DetResize",
    "GridResize",
    "ScalePadImage",
]


class DetLabelEncode:
    def __init__(self, **kwargs):
        pass

    def order_points_clockwise(self, pts):
        rect = np.zeros((4, 2), dtype="float32")
        s = pts.sum(axis=1)
        rect[0] = pts[np.argmin(s)]
        rect[2] = pts[np.argmax(s)]
        tmp = np.delete(pts, (np.argmin(s), np.argmax(s)), axis=0)
        diff = np.diff(np.array(tmp), axis=1)
        rect[1] = tmp[np.argmin(diff)]
        rect[3] = tmp[np.argmax(diff)]
        return rect

    def expand_points_num(self, boxes):
        max_points_num = 0
        for b in boxes:
            if len(b) > max_points_num:
                max_points_num = len(b)
        ex_boxes = []
        for b in boxes:
            ex_box = b + [b[-1]] * (max_points_num - len(b))
            ex_boxes.append(ex_box)
        return ex_boxes

    def __call__(self, data):
        """
        required keys:
            label (str): string containgin points and transcription in json format
        added keys:
            polys (np.ndarray): polygon boxes in an image, each polygon is represented by points
                            in shape [num_polygons, num_points, 2]
            texts (List(str)): text string
            ignore_tags (np.ndarray[bool]): indicators for ignorable texts (e.g., '###')
        """
        label = data["label"]
        label = json.loads(label)
        nBox = len(label)
        boxes, txts, txt_tags = [], [], []
        for bno in range(0, nBox):
            box = label[bno]["points"]
            txt = label[bno]["transcription"]
            boxes.append(box)
            txts.append(txt)
            if txt in ["*", "###"]:
                txt_tags.append(True)
            else:
                txt_tags.append(False)
        if len(boxes) == 0:
            return None
        boxes = self.expand_points_num(boxes)
        boxes = np.array(boxes, dtype=np.float32)
        txt_tags = np.array(txt_tags, dtype=np.bool)

        data["polys"] = boxes
        data["texts"] = txts
        data["ignore_tags"] = txt_tags
        return data


class RandomCropWithBBox:
    """
    Randomly cuts a crop from an image along with polygons in the way that the crop doesn't intersect any polygons
    (i.e. any given polygon is either fully inside or fully outside the crop).

    Args:
        max_tries: number of attempts to try to cut a crop with a polygon in it. If fails, scales the whole image to
                   match the `crop_size`.
        min_crop_ratio: minimum size of a crop in respect to an input image size.
        crop_size: target size of the crop (resized and padded, if needed), preserves sides ratio.
        p: probability of the augmentation being applied to an image.
    """

    def __init__(self, max_tries=10, min_crop_ratio=0.1, crop_size=(640, 640), p: float = 0.5, **kwargs):
        self._crop_size = crop_size
        self._ratio = min_crop_ratio
        self._max_tries = max_tries
        self._p = p

    def __call__(self, data):
        if random.random() < self._p:  # cut a crop
            start, end = self._find_crop(data)
        else:  # scale and pad the whole image
            start, end = np.array([0, 0]), np.array(data["image"].shape[:2])

        scale = min(self._crop_size / (end - start))

        data["image"] = cv2.resize(data["image"][start[0] : end[0], start[1] : end[1]], None, fx=scale, fy=scale)
        data["actual_size"] = np.array(data["image"].shape[:2])
        data["image"] = np.pad(
            data["image"], (*tuple((0, cs - ds) for cs, ds in zip(self._crop_size, data["image"].shape[:2])), (0, 0))
        )

        data["polys"] = (data["polys"] - start[::-1]) * scale

        return data

    def _find_crop(self, data):
        size = np.array(data["image"].shape[:2])
        polys = [poly for poly, ignore in zip(data["polys"], data["ignore_tags"]) if not ignore]

        if polys:
            # do not crop through polys => find available "empty" coordinates
            h_array, w_array = np.zeros(size[0], dtype=np.int32), np.zeros(size[1], dtype=np.int32)
            for poly in polys:
                points = np.maximum(np.round(poly).astype(np.int32), 0)
                w_array[points[:, 0].min() : points[:, 0].max() + 1] = 1
                h_array[points[:, 1].min() : points[:, 1].max() + 1] = 1

            if not h_array.all() and not w_array.all():  # if texts do not occupy full image
                # find available coordinates that don't include text
                h_avail = np.where(h_array == 0)[0]
                w_avail = np.where(w_array == 0)[0]

                min_size = np.ceil(size * self._ratio).astype(np.int32)
                for _ in range(self._max_tries):
                    y = np.sort(np.random.choice(h_avail, size=2))
                    x = np.sort(np.random.choice(w_avail, size=2))
                    start, end = np.array([y[0], x[0]]), np.array([y[1], x[1]])

                    if ((end - start) < min_size).any():  # NOQA
                        continue

                    # check that at least one polygon is within the crop
                    for poly in polys:
                        if (poly.max(axis=0) > start[::-1]).all() and (poly.min(axis=0) < end[::-1]).all():  # NOQA
                            return start, end

        # failed to generate a crop or all polys are marked as ignored
        return np.array([0, 0]), size


class RandomCropWithMask:
    def __init__(self, size, main_key, crop_keys, p=3 / 8, **kwargs):
        self.size = size
        self.main_key = main_key
        self.crop_keys = crop_keys
        self.p = p

    def __call__(self, data):
        image = data["image"]

        h, w = image.shape[0:2]
        th, tw = self.size
        if w == tw and h == th:
            return data

        mask = data[self.main_key]
        if np.max(mask) > 0 and np.random.random() > self.p:
            # make sure to crop the text region
            tl = np.min(np.where(mask > 0), axis=1) - (th, tw)
            tl[tl < 0] = 0
            br = np.max(np.where(mask > 0), axis=1) - (th, tw)
            br[br < 0] = 0

            br[0] = min(br[0], h - th)
            br[1] = min(br[1], w - tw)

            i = np.random.randint(tl[0], br[0]) if tl[0] < br[0] else 0
            j = np.random.randint(tl[1], br[1]) if tl[1] < br[1] else 0
        else:
            i = np.random.randint(0, h - th) if h - th > 0 else 0
            j = np.random.randint(0, w - tw) if w - tw > 0 else 0

        # return i, j, th, tw
        for k in data:
            if k in self.crop_keys:
                if len(data[k].shape) == 3:
                    if np.argmin(data[k].shape) == 0:
                        img = data[k][:, i : i + th, j : j + tw]
                    elif np.argmin(data[k].shape) == 2:
                        img = data[k][i : i + th, j : j + tw, :]
                    else:
                        img = data[k]
                else:
                    img = data[k][i : i + th, j : j + tw]
                data[k] = img
        return data


# FIXME: BorderMap
#  RuntimeWarning: invalid value encountered in sqrt result = np.sqrt(a_sq * b_sq * sin_sq / c_sq)
#  RuntimeWarning: invalid value encountered in true_divide cos = (a_sq + b_sq - c_sq) / (2 * np.sqrt(a_sq * b_sq))
warnings.filterwarnings("ignore")
class BorderMap:
    def __init__(self, shrink_ratio=0.4, thresh_min=0.3, thresh_max=0.7, **kwargs):
        self._thresh_min = thresh_min
        self._thresh_max = thresh_max
        self._dist_coef = 1 - shrink_ratio**2

    def __call__(self, data):
        border = np.zeros(data["image"].shape[:2], dtype=np.float32)
        mask = np.zeros(data["image"].shape[:2], dtype=np.float32)

        for i in range(len(data["polys"])):
            if not data["ignore_tags"][i]:
                self._draw_border(data["polys"][i], border, mask=mask)
        border = border * (self._thresh_max - self._thresh_min) + self._thresh_min

        data["thresh_map"] = border
        data["thresh_mask"] = mask
        return data

    def _draw_border(self, np_poly, border, mask):
        # draw mask
        poly = Polygon(np_poly)
        distance = self._dist_coef * poly.area / poly.length
        padded_polygon = np.array(expand_poly(np_poly, distance)[0], dtype=np.int32)
        cv2.fillPoly(mask, [padded_polygon], 1.0)

        # draw border
        min_vals, max_vals = np.min(padded_polygon, axis=0), np.max(padded_polygon, axis=0)
        width, height = max_vals - min_vals + 1
        np_poly = np_poly - min_vals

        xs = np.broadcast_to(np.linspace(0, width - 1, num=width).reshape(1, width), (height, width))
        ys = np.broadcast_to(np.linspace(0, height - 1, num=height).reshape(height, 1), (height, width))

        distance_map = [self._distance(xs, ys, p1, p2) for p1, p2 in zip(np_poly, np.roll(np_poly, 1, axis=0))]
        distance_map = np.clip(np.array(distance_map, dtype=np.float32) / distance, 0, 1).min(axis=0)  # NOQA

        min_valid = np.clip(min_vals, 0, np.array(border.shape[::-1]) - 1)  # shape reverse order: w, h
        max_valid = np.clip(max_vals, 0, np.array(border.shape[::-1]) - 1)

        border[min_valid[1] : max_valid[1] + 1, min_valid[0] : max_valid[0] + 1] = np.fmax(
            1
            - distance_map[
                min_valid[1] - min_vals[1] : max_valid[1] - max_vals[1] + height,
                min_valid[0] - min_vals[0] : max_valid[0] - max_vals[0] + width,
            ],
            border[min_valid[1] : max_valid[1] + 1, min_valid[0] : max_valid[0] + 1],
        )

    @staticmethod
    def _distance(xs, ys, point_1, point_2):
        """
        compute the distance from each point to a line
        ys: coordinates in the first axis
        xs: coordinates in the second axis
        point_1, point_2: (x, y), the end of the line
        """
        a_sq = np.square(xs - point_1[0]) + np.square(ys - point_1[1])
        b_sq = np.square(xs - point_2[0]) + np.square(ys - point_2[1])
        c_sq = np.square(point_1[0] - point_2[0]) + np.square(point_1[1] - point_2[1])

        cos = (a_sq + b_sq - c_sq) / (2 * np.sqrt(a_sq * b_sq))
        sin_sq = np.nan_to_num(1 - np.square(cos))
        result = np.sqrt(a_sq * b_sq * sin_sq / c_sq)

        result[cos >= 0] = np.sqrt(np.fmin(a_sq, b_sq))[cos >= 0]
        return result


class ShrinkBinaryMap:
    """
    Making binary mask from detection data with ICDAR format.
    Typically following the process of class `MakeICDARData`.
    """

    def __init__(self, min_text_size=8, shrink_ratio=0.4, **kwargs):
        self._min_text_size = min_text_size
        self._dist_coef = 1 - shrink_ratio**2

    def __call__(self, data):
        gt = np.zeros(data["image"].shape[:2], dtype=np.float32)
        mask = np.ones(data["image"].shape[:2], dtype=np.float32)

        if len(data["polys"]):
            for i in range(len(data["polys"])):
                min_side = min(np.max(data["polys"][i], axis=0) - np.min(data["polys"][i], axis=0))

                if data["ignore_tags"][i] or min_side < self._min_text_size:
                    cv2.fillPoly(mask, [data["polys"][i].astype(np.int32)], 0)
                    data["ignore_tags"][i] = True
                else:
                    poly = Polygon(data["polys"][i])
                    shrunk = expand_poly(data["polys"][i], distance=-self._dist_coef * poly.area / poly.length)

                    if shrunk:
                        cv2.fillPoly(gt, [np.array(shrunk[0], dtype=np.int32)], 1)
                    else:
                        cv2.fillPoly(mask, [data["polys"][i].astype(np.int32)], 0)
                        data["ignore_tags"][i] = True

        data["binary_map"] = np.expand_dims(gt, axis=0)
        data["mask"] = mask
        return data


class DetResize:
    """
    Resize the image and text polygons (if have) for text detection

    Args:
        target_size: target size [H, W] of the output image. If it is not None, `limit_type` will be forced to None and
            side limit-based resizng will not make effect. Default: None.
        keep_ratio: whether to keep aspect ratio. Default: True
        padding: whether to pad the image to the `target_size` after "keep-ratio" resizing. Only used when keep_ratio is
            True. Default False.
        limit_type: it decides the resize method type. Option: 'min', 'max', None. Default: "min"
            - 'min': images will be resized by limiting the mininum side length to `limit_side_len`, i.e.,
              any side of the image must be larger than or equal to `limit_side_len`. If the input image alreay fulfill
            this limitation, no scaling will performed. If not, input image will be up-scaled with the ratio of
            (limit_side_len / shorter side length)
            - 'max': images will be resized by limiting the maximum side length to `limit_side_len`, i.e.,
              any side of the image must be smaller than or equal to `limit_side_len`. If the input image alreay fulfill
              this limitation, no scaling will performed. If not, input image will be down-scaled with the ratio of
              (limit_side_len / longer side length)
            -  None: No limitation. Images will be resized to `target_size` with or without `keep_ratio` and `padding`
        limit_side_len: side len limitation.
        force_divisable: whether to force the image being resize to a size multiple of `divisor` (e.g. 32) in the end,
            which is suitable for some networks (e.g. dbnet-resnet50). Default: True.
        divisor: divisor used when `force_divisable` enabled. The value is decided by the down-scaling path of
            the network backbone (e.g. resnet, feature map size is 2^5 smaller than input image size). Default is 32.
        interpoloation: interpolation method

    Note:
        1. The default choices limit_type=min, with large `limit_side_len` are recommended for inference in detection
        for better accuracy,
        2. If target_size set, keep_ratio=True, limit_type=null, padding=True, this transform works the same as
        ScalePadImage,
        3. If inference speed is the first priority to guarante, you can set limit_type=max with a small
        `limit_side_len` like 960.
    """
<<<<<<< HEAD
    def __init__(self,
                 target_size: list = None,
                 keep_ratio=True,
                 padding=False,
                 limit_type='min',
                 limit_side_len=736,
                 force_divisable=True,
                 divisor=32,
                 interpolation=cv2.INTER_LINEAR,
                 **kwargs,
                 ):

=======

    def __init__(
        self,
        target_size: list = None,
        keep_ratio=True,
        padding=False,
        limit_type="min",
        limit_side_len=736,
        force_divisable=True,
        divisor=32,
        interpolation=cv2.INTER_LINEAR,
        **kwargs,
    ):
>>>>>>> 68144402
        if target_size is not None:
            limit_type = None

        self.target_size = target_size
        self.keep_ratio = keep_ratio
        self.padding = padding
        self.limit_side_len = limit_side_len
        self.limit_type = limit_type
        self.interpolation = interpolation
        self.force_divisable = force_divisable
        self.divisor = divisor

        self.is_train = kwargs.get("is_train", False)
        assert target_size is None or limit_type is None, "Only one of limit_type and target_size should be provided."
        if limit_type in ["min", "max"]:
            keep_ratio = True
            padding = False
            print(
                f"INFO: `limit_type` is {limit_type}. Image will be resized by limiting the {limit_type} "
                f"side length to {limit_side_len}."
            )
        elif not limit_type:
            assert target_size is not None or force_divisable is not None, (
                "One of `target_size` or `force_divisable` is required when limit_type is not set. "
                "Please set at least one of them."
            )
            if target_size and force_divisable:
                if (target_size[0] % divisor != 0) or (target_size[1] % divisor != 0):
                    self.target_size = [max(round(x / self.divisor) * self.divisor, self.divisor) for x in target_size]
                    print(
                        f"WARNING: `force_divisable` is enabled but the set target size {target_size} "
                        f"is not divisable by {divisor}. Target size is ajusted to {self.target_size}"
                    )
            if (target_size is not None) and keep_ratio and (not padding):
                print("WARNING: output shape can be dynamic if keep_ratio but no padding.")
        else:
            raise ValueError(f"Unknown limit_type: {limit_type}")

    def __call__(self, data: dict):
        """
        required keys:
            image: shape HWC
            polys: shape [num_polys, num_points, 2] (optional)
        modified keys:
            image
            (polys)
        added keys:
            shape: [src_h, src_w, scale_ratio_h, scale_ratio_w]
        """
        img = data["image"]
        h, w = img.shape[:2]
        if self.target_size:
            tar_h, tar_w = self.target_size

        scale_ratio = 1.0
        allow_padding = False
        if self.limit_type == "min":
            if min(h, w) < self.limit_side_len:  # upscale
                scale_ratio = self.limit_side_len / float(min(h, w))
        elif self.limit_type == "max":
            if max(h, w) > self.limit_side_len:  # downscale
                scale_ratio = self.limit_side_len / float(max(h, w))
        elif not self.limit_type:
            if self.keep_ratio and self.target_size:
                # scale the image until it fits in the target size at most. The left part could be filled by padding.
                scale_ratio = min(tar_h / h, tar_w / w)
                allow_padding = True

        if (self.limit_type in ["min", "max"]) or (self.target_size and self.keep_ratio):
            resize_w = math.ceil(w * scale_ratio)
            resize_h = math.ceil(h * scale_ratio)
            if self.target_size:
                resize_w = min(resize_w, tar_w)
                resize_h = min(resize_h, tar_h)
        elif self.target_size:
            resize_w = tar_w
            resize_h = tar_h
        else:  # both target_size and limit_type is None. resize by force_divisable
            resize_w = w
            resize_h = h

        if self.force_divisable:
            if not (
                allow_padding and self.padding
            ):  # no need to round it the image will be padded to the target size which is divisable.
                # adjust the size slightly so that both sides of the image are divisable by divisor
                # e.g. 32, which could be required by the network
                resize_h = max(
                    math.ceil(resize_h / self.divisor) * self.divisor, self.divisor
                )  # diff from resize_image_type0 in pp which uses round()
                resize_w = max(math.ceil(resize_w / self.divisor) * self.divisor, self.divisor)

        resized_img = cv2.resize(img, (resize_w, resize_h), interpolation=self.interpolation)

        if allow_padding and self.padding:
            if self.target_size and (tar_h >= resize_h and tar_w >= resize_w):
                # do padding
                padded_img = np.zeros((tar_h, tar_w, 3), dtype=np.uint8)
                padded_img[:resize_h, :resize_w, :] = resized_img
                data["image"] = padded_img
            else:
                print(
                    f"WARNING: Image shape after resize is ({resize_h}, {resize_w}), "
                    f"which is larger than target_size {self.target_size}. Skip padding for the current image. "
                    f"You may disable `force_divisable` to avoid this warning."
                )
        else:
            data["image"] = resized_img

        scale_h = resize_h / h
        scale_w = resize_w / w

<<<<<<< HEAD
        # Only need to transform ground truth polygons in training for generating masks/maps. 
        # For evaluation, we should not change the GT polygons. The metric with input of GT polygons and predicted polygons must be computed in the original image space for consistent comparison. 
        if 'polys' in data and self.is_train:
            data['polys'][:, :, 0] = data['polys'][:, :, 0] * scale_w
            data['polys'][:, :, 1] = data['polys'][:, :, 1] * scale_h

        if 'shape_list' not in data:
            src_h, src_w = data.get('raw_img_shape', (h, w))
            data['shape_list'] = np.array([src_h, src_w, scale_h, scale_w], dtype=np.float32)
=======
        # Only need to transform ground truth polygons in training for generating masks/maps.
        # For evaluation, we should not change the GT polygons.
        # The metric with input of GT polygons and predicted polygons must be computed in the original image space
        # for consistent comparison.
        if "polys" in data and self.is_train:
            data["polys"][:, :, 0] = data["polys"][:, :, 0] * scale_w
            data["polys"][:, :, 1] = data["polys"][:, :, 1] * scale_h

        if "shape_list" not in data:
            src_h, src_w = data.get("raw_img_shape", (h, w))
            data["shape_list"] = np.array([src_h, src_w, scale_h, scale_w], dtype=np.float32)
>>>>>>> 68144402
        else:
            data["shape_list"][2] = data["shape_list"][2] * scale_h
            data["shape_list"][3] = data["shape_list"][3] * scale_h

        return data


class GridResize(DetResize):
    """
    Resize image to make it divisible by a specified factor exactly.
    Resize polygons correspondingly, if provided.
    """

    def __init__(self, factor: int = 32, **kwargs):
        super().__init__(
            target_size=None,
            keep_ratio=False,
            padding=False,
            limit_type=None,
            force_divisable=True,
            divisor=factor,
        )


class ScalePadImage(DetResize):
    """
    Scale image and polys by the shorter side, then pad to the target_size.
    input image format: hwc

    Args:
        target_size: [H, W] of the output image.
    """

    def __init__(self, target_size: list, **kwargs):
        super().__init__(
            target_size=target_size,
            keep_ratio=True,
            padding=True,
            limit_type=None,
            force_divisable=False,
        )


def expand_poly(poly, distance: float, joint_type=pyclipper.JT_ROUND) -> List[list]:
    offset = pyclipper.PyclipperOffset()
    offset.AddPath(poly, joint_type, pyclipper.ET_CLOSEDPOLYGON)
    return offset.Execute(distance)


<<<<<<< HEAD
class PSEGtDecode:
=======
class PSEGtDecode(object):
>>>>>>> 68144402
    def __init__(self, kernel_num=7, min_shrink_ratio=0.4, min_shortest_edge=640, **kwargs):
        self.kernel_num = kernel_num
        self.min_shrink_ratio = min_shrink_ratio
        self.min_shortest_edge = min_shortest_edge

    def _shrink(self, text_polys, rate, max_shr=20):
        rate = rate * rate
        shrinked_text_polys = []
        for bbox in text_polys:
            poly = Polygon(bbox)
            area, peri = poly.area, poly.length

            offset = min(int(area * (1 - rate) / (peri + 0.001) + 0.5), max_shr)
            shrinked_bbox = expand_poly(bbox, -offset)  # (N, 2) shape, N maybe larger than or smaller than 4.
            if not shrinked_bbox:
                shrinked_text_polys.append(bbox)
                continue

            shrinked_bbox = np.array(shrinked_bbox)[0]
            shrinked_bbox = np.array(shrinked_bbox)
            if shrinked_bbox.shape[0] <= 2:
                shrinked_text_polys.append(bbox)
                continue

            shrinked_text_polys.append(shrinked_bbox)

        return shrinked_text_polys

    def __call__(self, data):
        image = data["image"]
        text_polys = data["polys"]
        ignore_tags = data["ignore_tags"]

        h, w, _ = image.shape
        short_edge = min(h, w)
        if short_edge < self.min_shortest_edge:
            # keep short_size >= self.min_short_edge
            scale = self.min_shortest_edge / short_edge
            image = cv2.resize(image, dsize=None, fx=scale, fy=scale)
            text_polys *= scale

        # get gt_text and training_mask
        img_h, img_w = image.shape[0:2]
        gt_text = np.zeros((img_h, img_w), dtype=np.float32)
        training_mask = np.ones((img_h, img_w), dtype=np.float32)
        if text_polys.shape[0] > 0:
            text_polys = text_polys.astype("int32")
            for i in range(text_polys.shape[0]):
                cv2.drawContours(gt_text, [text_polys[i]], 0, i + 1, -1)
                if ignore_tags[i]:
                    cv2.drawContours(training_mask, [text_polys[i]], 0, 0, -1)

        # get gt_kernels
        gt_kernels = []
        for i in range(1, self.kernel_num):
            rate = 1.0 - (1.0 - self.min_shrink_ratio) / (self.kernel_num - 1) * i
            gt_kernel = np.zeros((img_h, img_w), dtype=np.float32)
            kernel_text_polys = self._shrink(text_polys, rate)
            for j in range(len(kernel_text_polys)):
                cv2.drawContours(gt_kernel, [kernel_text_polys[j]], 0, 1, -1)
            gt_kernels.append(gt_kernel)

        gt_text[gt_text > 0] = 1
        gt_kernels = np.array(gt_kernels)

        data["image"] = image
        data["polys"] = text_polys
        data["gt_kernels"] = gt_kernels
        data["gt_text"] = gt_text
        data["mask"] = training_mask
        return data


class ValidatePolygons:
    """
    Validate polygons by:
     1. filtering out polygons outside an image.
     2. clipping coordinates of polygons that are partially outside an image to stay within the visible region.
    Args:
        min_area: minimum area below which newly clipped polygons considered as ignored.
        clip_to_visible_area: (Experimental) clip polygons to a visible area. Number of vertices in a polygon after
                              clipping may change.
        min_vertices: minimum number of vertices in a polygon below which newly clipped polygons considered as ignored.
    """
<<<<<<< HEAD
    def __init__(self, min_area: float = 1.0, clip_to_visible_area: bool = False, min_vertices: int = 4, **kwargs):
        self._min_area = min_area
        self._min_vert = min_vertices
        self._clip = clip_to_visible_area
=======

    def __init__(self, min_area: float = 1.0, **kwargs):
        self._min_area = min_area
        # self.fix_when_invalid = fix_when_invalid
>>>>>>> 68144402

    def __call__(self, data: dict):
        size = data.get("actual_size", np.array(data["image"].shape[:2]))[::-1]  # convert to x, y coord
        border = box(0, 0, *size)

        new_polys, new_texts, new_tags = [], [], []
        for np_poly, text, ignore in zip(data["polys"], data["texts"], data["ignore_tags"]):
            poly = Polygon(np_poly)
<<<<<<< HEAD
            if poly.intersects(border):  # if the polygon is fully or partially within the image
                poly = poly.intersection(border)
                if poly.area < self._min_area:
                    ignore = True

                if self._clip:  # Clip polygon to a visible area
                    poly = poly.exterior.coords
                    np_poly = np.array(poly[:-1])
                    if len(np_poly) < self._min_vert:
                        ignore = True

                new_polys.append(np_poly)
                new_tags.append(ignore)
                new_texts.append(text)
=======
            if (not poly.is_valid) or (poly.is_empty):
                # poly = poly.buffer(0)
                continue

            elif ((0 <= np_poly) & (np_poly < size)).all():  # if the polygon is fully within the image
                new_polys.append(np_poly)

            else:
                if poly.intersects(border):  # if the polygon is partially within the image
                    poly = poly.intersection(border)
                    if poly.area < self._min_area:
                        ignore = True
                    poly = poly.exterior
                    poly = poly.coords[::-1] if poly.is_ccw else poly.coords  # sort in clockwise order
                    new_polys.append(np.array(poly[:-1]))

                else:  # the polygon is fully outside the image
                    continue
            new_tags.append(ignore)
            new_texts.append(text)
>>>>>>> 68144402

        data["polys"] = new_polys
        data["texts"] = new_texts
        data["ignore_tags"] = np.array(new_tags)

        return data<|MERGE_RESOLUTION|>--- conflicted
+++ resolved
@@ -256,7 +256,7 @@
             1
             - distance_map[
                 min_valid[1] - min_vals[1] : max_valid[1] - max_vals[1] + height,
-                min_valid[0] - min_vals[0] : max_valid[0] - max_vals[0] + width,
+                min_valid[0] - min_vals[0] : max_valid[0] - max_vals[0] + width
             ],
             border[min_valid[1] : max_valid[1] + 1, min_valid[0] : max_valid[0] + 1],
         )
@@ -352,20 +352,6 @@
         3. If inference speed is the first priority to guarante, you can set limit_type=max with a small
         `limit_side_len` like 960.
     """
-<<<<<<< HEAD
-    def __init__(self,
-                 target_size: list = None,
-                 keep_ratio=True,
-                 padding=False,
-                 limit_type='min',
-                 limit_side_len=736,
-                 force_divisable=True,
-                 divisor=32,
-                 interpolation=cv2.INTER_LINEAR,
-                 **kwargs,
-                 ):
-
-=======
 
     def __init__(
         self,
@@ -377,9 +363,8 @@
         force_divisable=True,
         divisor=32,
         interpolation=cv2.INTER_LINEAR,
-        **kwargs,
+        **kwargs
     ):
->>>>>>> 68144402
         if target_size is not None:
             limit_type = None
 
@@ -492,17 +477,6 @@
         scale_h = resize_h / h
         scale_w = resize_w / w
 
-<<<<<<< HEAD
-        # Only need to transform ground truth polygons in training for generating masks/maps. 
-        # For evaluation, we should not change the GT polygons. The metric with input of GT polygons and predicted polygons must be computed in the original image space for consistent comparison. 
-        if 'polys' in data and self.is_train:
-            data['polys'][:, :, 0] = data['polys'][:, :, 0] * scale_w
-            data['polys'][:, :, 1] = data['polys'][:, :, 1] * scale_h
-
-        if 'shape_list' not in data:
-            src_h, src_w = data.get('raw_img_shape', (h, w))
-            data['shape_list'] = np.array([src_h, src_w, scale_h, scale_w], dtype=np.float32)
-=======
         # Only need to transform ground truth polygons in training for generating masks/maps.
         # For evaluation, we should not change the GT polygons.
         # The metric with input of GT polygons and predicted polygons must be computed in the original image space
@@ -514,7 +488,6 @@
         if "shape_list" not in data:
             src_h, src_w = data.get("raw_img_shape", (h, w))
             data["shape_list"] = np.array([src_h, src_w, scale_h, scale_w], dtype=np.float32)
->>>>>>> 68144402
         else:
             data["shape_list"][2] = data["shape_list"][2] * scale_h
             data["shape_list"][3] = data["shape_list"][3] * scale_h
@@ -564,11 +537,7 @@
     return offset.Execute(distance)
 
 
-<<<<<<< HEAD
 class PSEGtDecode:
-=======
-class PSEGtDecode(object):
->>>>>>> 68144402
     def __init__(self, kernel_num=7, min_shrink_ratio=0.4, min_shortest_edge=640, **kwargs):
         self.kernel_num = kernel_num
         self.min_shrink_ratio = min_shrink_ratio
@@ -653,17 +622,11 @@
                               clipping may change.
         min_vertices: minimum number of vertices in a polygon below which newly clipped polygons considered as ignored.
     """
-<<<<<<< HEAD
+
     def __init__(self, min_area: float = 1.0, clip_to_visible_area: bool = False, min_vertices: int = 4, **kwargs):
         self._min_area = min_area
         self._min_vert = min_vertices
         self._clip = clip_to_visible_area
-=======
-
-    def __init__(self, min_area: float = 1.0, **kwargs):
-        self._min_area = min_area
-        # self.fix_when_invalid = fix_when_invalid
->>>>>>> 68144402
 
     def __call__(self, data: dict):
         size = data.get("actual_size", np.array(data["image"].shape[:2]))[::-1]  # convert to x, y coord
@@ -672,7 +635,6 @@
         new_polys, new_texts, new_tags = [], [], []
         for np_poly, text, ignore in zip(data["polys"], data["texts"], data["ignore_tags"]):
             poly = Polygon(np_poly)
-<<<<<<< HEAD
             if poly.intersects(border):  # if the polygon is fully or partially within the image
                 poly = poly.intersection(border)
                 if poly.area < self._min_area:
@@ -687,28 +649,6 @@
                 new_polys.append(np_poly)
                 new_tags.append(ignore)
                 new_texts.append(text)
-=======
-            if (not poly.is_valid) or (poly.is_empty):
-                # poly = poly.buffer(0)
-                continue
-
-            elif ((0 <= np_poly) & (np_poly < size)).all():  # if the polygon is fully within the image
-                new_polys.append(np_poly)
-
-            else:
-                if poly.intersects(border):  # if the polygon is partially within the image
-                    poly = poly.intersection(border)
-                    if poly.area < self._min_area:
-                        ignore = True
-                    poly = poly.exterior
-                    poly = poly.coords[::-1] if poly.is_ccw else poly.coords  # sort in clockwise order
-                    new_polys.append(np.array(poly[:-1]))
-
-                else:  # the polygon is fully outside the image
-                    continue
-            new_tags.append(ignore)
-            new_texts.append(text)
->>>>>>> 68144402
 
         data["polys"] = new_polys
         data["texts"] = new_texts
