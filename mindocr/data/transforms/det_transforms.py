--- conflicted
+++ resolved
@@ -438,13 +438,8 @@
         # Only need to transform ground truth polygons in training for generating masks/maps. 
         # For evaluation, we should not change the GT polygons. The metric with input of GT polygons and predicted polygons must be computed in the original image space for consistent comparison. 
         if 'polys' in data and self.is_train:
-<<<<<<< HEAD
             data['polys'][:, :, 0] = data['polys'][:, :, 0] * scale_w
             data['polys'][:, :, 1] = data['polys'][:, :, 1] * scale_h
-=======
-                data['polys'][:, :, 0] = data['polys'][:, :, 0] * scale_w
-                data['polys'][:, :, 1] = data['polys'][:, :, 1] * scale_h
->>>>>>> f399c7b1
 
         if 'shape_list' not in data:
             src_h, src_w = data.get('raw_img_shape', (h, w))
