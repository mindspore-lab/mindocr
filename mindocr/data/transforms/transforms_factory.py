--- conflicted
+++ resolved
@@ -7,11 +7,7 @@
 
 from .det_east_transforms import *
 from .det_transforms import *
-<<<<<<< HEAD
-=======
 from .general_transforms import *
-from .iaa_augment import *
->>>>>>> 68144402
 from .rec_transforms import *
 from .svtr_transform import *
 
