from typing import List
import os
import multiprocessing
import mindspore as ms
from addict import Dict
import multiprocessing
from .det_dataset import DetDataset
from .rec_dataset import RecDataset
from .rec_lmdb_dataset import LMDBDataset

supported_dataset_types = ['BaseDataset', 'DetDataset', 'RecDataset', 'LMDBDataset']

def build_dataset(
        dataset_config: dict,
        loader_config: dict,
        num_shards=None,
        shard_id=None,
        is_train=True,
        **kwargs,
        ):
    '''
    Build dataset

    Args:
        dataset_config (dict): dataset parsing and processing configuartion containing the following keys
            - dataset_root (str): the root directory to store the (multiple) dataset(s)
            - data_dir (Union[str, List[str]]): directory to the data, which is a subfolder path related to `dataset_root`. For multiple datasets, it is a list of subfolder paths.
            - label_file (Union[str, List[str]]): file path to the annotation related to the `dataset_root`. For multiple datasets, it is a list of relative file paths.
            - transform_pipeline (list[dict]): each element corresponds to a transform operation on image and/or label
        loader_config (dict): dataloader configuration containing keys:
            - batch_size: batch size for data loader
            - drop_remainder: whether to drop the data in the last batch when the total of data can not be divided by the batch_size
        num_shards: num of devices for distributed mode
        shard_id: device id
        is_train: whether it is in training stage

    Return:
        data_loader (Dataset): dataloader to generate data batch

    Notes:
        - The main data process pipeline in MindSpore contains 3 parts: 1) load data files and generate source dataset, 2) perform per-data-row mapping such as image augmentation, 3) generate batch and apply batch mapping.
        - Each of the three steps supports multiprocess. Detailed machenism can be seen in https://www.mindspore.cn/docs/zh-CN/r2.0.0-alpha/api_python/mindspore.dataset.html
        - A data row is a data tuple item containing multiple elements such as (image_i, mask_i, label_i). A data column corresponds to an element in the tuple like 'image', 'label'.
        - The total number of `num_parallel_workers` used for data loading and processing should not be larger than the maximum threads of the CPU. Otherwise, it will lead to resource competing overhead. Especially for distributed training, `num_parallel_workers` should not be too large to avoid thread competition.
    '''
    # Check dataset paths (dataset_root, data_dir, and label_file) and update to absolute format
    dataset_config = _check_dataset_paths(dataset_config)

    # Set default multiprocessing params for data pipeline
    ## num_parallel_workers: Number of subprocesses used to fetch the dataset, transform data, or load batch in parallel
    num_workers = loader_config.get("num_workers", 8)
    cores = multiprocessing.cpu_count()
    num_devices = 1 if num_shards is None else num_shards
    if num_workers > int(cores / num_devices):
        print(f'WARNING: num_workers is adjusted to {int(cores / num_devices)} since {num_workers}x{num_devices} exceeds the number of CPU cores {cores}')
        num_workers = int(cores / num_devices)
    ## prefetch_size: the length of the cache queue in the data pipeline for each worker, used to reduce waiting time. Larger value leads to more memory consumption. Default: 16
    prefetch_size = loader_config.get("prefetch_size", 16) #
    ms.dataset.config.set_prefetch_size(prefetch_size)
    ## max_rowsize: MB of shared memory between processes to copy data
    max_rowsize =  loader_config.get("max_rowsize", 64)
    # auto tune num_workers, prefetch. (This conflicts the profiler)
    #ms.dataset.config.set_autotune_interval(5)
    #ms.dataset.config.set_enable_autotune(True, "./dataproc_autotune_out")

    # 1. create source dataset (GeneratorDataset)
    ## Invoke dataset class
    dataset_class_name = dataset_config.pop('type')
    assert dataset_class_name in supported_dataset_types, "Invalid dataset name"
    dataset_class = eval(dataset_class_name)
    dataset_args = dict(is_train=is_train, **dataset_config)
    dataset = dataset_class(**dataset_args)

    dataset_column_names = dataset.get_output_columns()
    print('==> Dataset output columns: \n\t', dataset_column_names)

    # TODO: find optimal setting automatically according to num of CPU cores
    num_workers = loader_config.get("num_workers", 8) # Number of subprocesses used to fetch the dataset/map data row/gen batch in parallel
    cores = multiprocessing.cpu_count()
<<<<<<< HEAD
    num_devices = 1 if num_shards is None else num_shards 
=======
    num_devices = 1 if num_shards is None else num_shards
>>>>>>> 170e201d
    if num_workers > int(cores / num_devices):
        num_workers = int(cores / num_devices)
        print('WARNING: num_workers is adjusted to {num_workers}, to fit {cores} CPU cores shared for {num_devices} devices')

<<<<<<< HEAD
    prefetch_size = loader_config.get("prefetch_size", 16) # the length of the cache queue in the data pipeline for each worker, used to reduce waiting time. Larger value leads to more memory consumption. Default: 16 
=======
    prefetch_size = loader_config.get("prefetch_size", 16) # the length of the cache queue in the data pipeline for each worker, used to reduce waiting time. Larger value leads to more memory consumption. Default: 16
>>>>>>> 170e201d
    max_rowsize =  loader_config.get("max_rowsize", 64) # MB of shared memory between processes to copy data

    ms.dataset.config.set_prefetch_size(prefetch_size)
    #print('Prefetch size: ', ms.dataset.config.get_prefetch_size())

    ## Generate source dataset (source w.r.t. the dataset.map pipeline) based on python callable numpy dataset in parallel
    ds = ms.dataset.GeneratorDataset(
                    dataset,
                    column_names=dataset_column_names,
                    num_parallel_workers=num_workers,
                    num_shards=num_shards,
                    shard_id=shard_id,
                    python_multiprocessing=True, # keep True to improve performace for heavy computation.
                    max_rowsize =max_rowsize,
                    shuffle=loader_config['shuffle'],
                    )

    # 2. data mapping using mindata C lib (optional)
    # ds = ds.map(operations=transform_list, input_columns=['image', 'label'], num_parallel_workers=8, python_multiprocessing=True)

    # 3. create loader
    # get batch of dataset by collecting batch_size consecutive data rows and apply batch operations
    drop_remainder = loader_config.get('drop_remainder', is_train)
    if is_train and drop_remainder == False:
        print('WARNING: drop_remainder should be True for training, otherwise the last batch may lead to training fail.')
    dataloader = ds.batch(
                    loader_config['batch_size'],
                    drop_remainder=drop_remainder,
<<<<<<< HEAD
                    num_parallel_workers=min(num_workers//2, 1), # set small value since it is lite computation. 
=======
                    num_parallel_workers=min(num_workers, 2), # set small workers for lite computation. TODO: increase for batch-wise mapping
>>>>>>> 170e201d
                    #input_columns=input_columns,
                    #output_columns=batch_column,
                    #per_batch_map=per_batch_map, # uncommet to use inner-batch transformation
                    )

    return dataloader

def _check_dataset_paths(dataset_config):
    if 'dataset_root' in dataset_config:
        if isinstance(dataset_config['data_dir'], str):
            dataset_config['data_dir'] = os.path.join(dataset_config['dataset_root'], dataset_config['data_dir']) # to absolute path
        else:
            dataset_config['data_dir'] = [os.path.join(dataset_config['dataset_root'], dd) for dd in dataset_config['data_dir']]

        if 'label_file' in dataset_config:
            if isinstance(dataset_config['label_file'], str):
                dataset_config['label_file'] = os.path.join(dataset_config['dataset_root'], dataset_config['label_file'])
            else:
                dataset_config['label_file'] = [os.path.join(dataset_config['dataset_root'], lf) for lf in dataset_config['label_file']]

    return dataset_config<|MERGE_RESOLUTION|>--- conflicted
+++ resolved
@@ -77,20 +77,12 @@
     # TODO: find optimal setting automatically according to num of CPU cores
     num_workers = loader_config.get("num_workers", 8) # Number of subprocesses used to fetch the dataset/map data row/gen batch in parallel
     cores = multiprocessing.cpu_count()
-<<<<<<< HEAD
     num_devices = 1 if num_shards is None else num_shards 
-=======
-    num_devices = 1 if num_shards is None else num_shards
->>>>>>> 170e201d
     if num_workers > int(cores / num_devices):
         num_workers = int(cores / num_devices)
         print('WARNING: num_workers is adjusted to {num_workers}, to fit {cores} CPU cores shared for {num_devices} devices')
 
-<<<<<<< HEAD
-    prefetch_size = loader_config.get("prefetch_size", 16) # the length of the cache queue in the data pipeline for each worker, used to reduce waiting time. Larger value leads to more memory consumption. Default: 16 
-=======
     prefetch_size = loader_config.get("prefetch_size", 16) # the length of the cache queue in the data pipeline for each worker, used to reduce waiting time. Larger value leads to more memory consumption. Default: 16
->>>>>>> 170e201d
     max_rowsize =  loader_config.get("max_rowsize", 64) # MB of shared memory between processes to copy data
 
     ms.dataset.config.set_prefetch_size(prefetch_size)
@@ -119,11 +111,7 @@
     dataloader = ds.batch(
                     loader_config['batch_size'],
                     drop_remainder=drop_remainder,
-<<<<<<< HEAD
-                    num_parallel_workers=min(num_workers//2, 1), # set small value since it is lite computation. 
-=======
                     num_parallel_workers=min(num_workers, 2), # set small workers for lite computation. TODO: increase for batch-wise mapping
->>>>>>> 170e201d
                     #input_columns=input_columns,
                     #output_columns=batch_column,
                     #per_batch_map=per_batch_map, # uncommet to use inner-batch transformation
