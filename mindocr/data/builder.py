--- conflicted
+++ resolved
@@ -186,18 +186,12 @@
     num_samples = ds.get_dataset_size()
     batch_size = loader_config["batch_size"]
 
-<<<<<<< HEAD
     rank_id = shard_id or 0
     is_main_rank = rank_id == 0
-    _logger.info(f"Creating dataloader (training={is_train}) for rank {rank_id}. Number of data samples: {num_samples}")
-=======
-    device_id = 0 if shard_id is None else shard_id
-    is_main_device = device_id == 0
     _logger.info(
-        f"Creating dataloader (training={is_train}) for device {device_id}. Number of data samples: {num_samples}"
+        f"Creating dataloader (training={is_train}) for rank {rank_id}. Number of data samples: {num_samples}"
         f" per device ({num_samples * num_devices} total)."
     )
->>>>>>> b33bad1a
 
     if "refine_batch_size" in kwargs:
         batch_size = _check_batch_size(num_samples, batch_size, refine=kwargs["refine_batch_size"])
