import logging
import multiprocessing
import os

import mindspore as ms

from .det_dataset import DetDataset, SynthTextDataset
<<<<<<< HEAD
from .kie_dataset import KieDataset
=======
>>>>>>> be5f4762
from .layout_dataset import PublayNetDataset
from .predict_dataset import PredictDataset
from .rec_dataset import RecDataset
from .rec_lmdb_dataset import LMDBDataset

__all__ = ["build_dataset"]
_logger = logging.getLogger(__name__)

supported_dataset_types = [
    "BaseDataset",
    "DetDataset",
    "RecDataset",
    "LMDBDataset",
    "SynthTextDataset",
    "PredictDataset",
    "PublayNetDataset",
<<<<<<< HEAD
    "KieDataset",
=======
>>>>>>> be5f4762
]


def build_dataset(
    dataset_config: dict,
    loader_config: dict,
    num_shards=None,
    shard_id=None,
    is_train=True,
    **kwargs,
):
    """
    Build dataset for training and evaluation.

    Args:
        dataset_config (dict): dataset parsing and processing configuartion containing the following keys
            - type (str): dataset class name, please choose from `supported_dataset_types`.
            - dataset_root (str): the root directory to store the (multiple) dataset(s)
            - data_dir (Union[str, List[str]]): directory to the data, which is a subfolder path related to
              `dataset_root`. For multiple datasets, it is a list of subfolder paths.
            - label_file (Union[str, List[str]], *optional*): file path to the annotation related to the `dataset_root`.
              For multiple datasets, it is a list of relative file paths. Not required if using LMDBDataset.
            - sample_ratio (float): the sampling ratio of dataset.
            - shuffle (boolean): whether to shuffle the order of data samples.
            - transform_pipeline (list[dict]): each element corresponds to a transform operation on image and/or label
            - output_columns (list[str]): list of output features for each sample.
            - net_input_column_index (list[int]): input indices for network forward func in output_columns
        loader_config (dict): dataloader configuration containing keys:
            - batch_size (int): batch size for data loader
            - drop_remainder (boolean): whether to drop the data in the last batch when the total of data can not be
              divided by the batch_size
            - num_workers (int): number of subprocesses used to fetch the dataset in parallel.
        num_shards (int, *optional*): num of devices for distributed mode
        shard_id (int, *optional*): device id
        is_train (boolean): whether it is in training stage
        **kwargs: optional args for extension. If `refine_batch_size=True` is given in kwargs, the batch size will be
            refined to be divisable to avoid
            droping remainding data samples in graph model, typically used for precise evaluation.

    Return:
        data_loader (Dataset): dataloader to generate data batch

    Notes:
        - The main data process pipeline in MindSpore contains 3 parts: 1) load data files and generate source dataset,
            2) perform per-data-row mapping such as image augmentation, 3) generate batch and apply batch mapping.
        - Each of the three steps supports multiprocess. Detailed mechanism can be seen in
            https://www.mindspore.cn/docs/zh-CN/r2.0.0-alpha/api_python/mindspore.dataset.html
        - A data row is a data tuple item containing multiple elements such as (image_i, mask_i, label_i).
            A data column corresponds to an element in the tuple like 'image', 'label'.
        - The total number of `num_workers` used for data loading and processing should not be larger than the maximum
            threads of the CPU. Otherwise, it will lead to resource competing overhead. Especially for distributed
            training, `num_parallel_workers` should not be too large to avoid thread competition.

    Example:
        >>> # Load a DetDataset/RecDataset
        >>> from mindocr.data import build_dataset
        >>> data_config = {
        >>>     "type": "DetDataset",
        >>>     "dataset_root": "path/to/datasets/",
        >>>     "data_dir": "ic15/det/train/ch4_test_images",
        >>>     "label_file": "ic15/det/train/det_gt.txt",
        >>>     "sample_ratio": 1.0,
        >>>     "shuffle": False,
        >>>     "transform_pipeline": [
        >>>         {
        >>>             "DecodeImage": {
        >>>                 "img_mode": "RGB",
        >>>                 "to_float32": False
        >>>                 }
        >>>         },
        >>>         {
        >>>             "DetLabelEncode": {},
        >>>         },
        >>>     ],
        >>>     "output_columns": ['image', 'polys', 'ignore_tags'],
        >>>     "net_input_column_index": [0],
        >>>     "label_column_index": [1, 2]
        >>> }
        >>> loader_config = dict(shuffle=True, batch_size=16, drop_remainder=False, num_workers=1)
        >>> data_loader = build_dataset(data_config, loader_config, num_shards=1, shard_id=0, is_train=True)
    """
    # Check dataset paths (dataset_root, data_dir, and label_file) and update to absolute format
    dataset_config = _check_dataset_paths(dataset_config)

    # Set default multiprocessing params for data pipeline
    # num_parallel_workers: Number of subprocesses used to fetch the dataset, transform data, or load batch in parallel
    num_devices = 1 if num_shards is None else num_shards
    cores = multiprocessing.cpu_count()
    NUM_WORKERS_BATCH = 2
    NUM_WORKERS_MAP = int(
        cores / num_devices - NUM_WORKERS_BATCH
    )  # optimal num workers assuming all cpu cores are used in this job
    num_workers = loader_config.get("num_workers", NUM_WORKERS_MAP)
    if num_workers > int(cores / num_devices):
        _logger.warning(
            f"`num_workers` is adjusted to {int(cores / num_devices)} since {num_workers}x{num_devices} "
            f"exceeds the number of CPU cores {cores}"
        )
        num_workers = int(cores / num_devices)
    # prefetch_size: the length of the cache queue in the data pipeline for each worker, used to reduce waiting time.
    # Larger value leads to more memory consumption. Default: 16
    prefetch_size = loader_config.get("prefetch_size", 16)  #
    ms.dataset.config.set_prefetch_size(prefetch_size)
    # max_rowsize: MB of shared memory between processes to copy data. Only used when python_multiprocessing is True.
    max_rowsize = loader_config.get("max_rowsize", 64)
    # auto tune num_workers, prefetch. (This conflicts the profiler)
    # ms.dataset.config.set_autotune_interval(5)
    # ms.dataset.config.set_enable_autotune(True, "./dataproc_autotune_out")

    # 1. create source dataset (GeneratorDataset)
    # Invoke dataset class
    dataset_class_name = dataset_config.pop("type")
    assert dataset_class_name in supported_dataset_types, "Invalid dataset name"
    dataset_class = eval(dataset_class_name)
    dataset_args = dict(is_train=is_train, **dataset_config)
    dataset = dataset_class(**dataset_args)

    dataset_column_names = dataset.get_output_columns()

    # Generate source dataset (source w.r.t. the dataset.map pipeline)
    # based on python callable numpy dataset in parallel
    ds = ms.dataset.GeneratorDataset(
        dataset,
        column_names=dataset_column_names,
        num_parallel_workers=num_workers,
        num_shards=num_shards,
        shard_id=shard_id,
        python_multiprocessing=True,  # keep True to improve performance for heavy computation.
        max_rowsize=max_rowsize,
        shuffle=loader_config["shuffle"],
    )

    # 2. data mapping using minddata C lib (optional)
    # ds = ds.map(operations=transform_list, input_columns=['image', 'label'], num_parallel_workers=8,
    # python_multiprocessing=True)

    # 3. create loader
    # get batch of dataset by collecting batch_size consecutive data rows and apply batch operations
    num_samples = ds.get_dataset_size()
    batch_size = loader_config["batch_size"]

    device_id = 0 if shard_id is None else shard_id
    is_main_device = device_id == 0
    _logger.info(
        f"Creating dataloader (training={is_train}) for device {device_id}. Number of data samples: {num_samples}"
        f" per device ({num_samples * num_devices} total)."
    )

    if "refine_batch_size" in kwargs:
        if kwargs["refine_batch_size"]:
            batch_size = _check_batch_size(num_samples, batch_size, refine=kwargs["refine_batch_size"])

    drop_remainder = loader_config.get("drop_remainder", is_train)
    if is_train and drop_remainder is False and is_main_device:
        _logger.warning(
            "`drop_remainder` should be True for training, "
            "otherwise the last batch may lead to training fail in Graph mode"
        )

    if not is_train:
        if drop_remainder and is_main_device:
            _logger.warning(
                "`drop_remainder` is forced to be False for evaluation "
                "to include the last batch for accurate evaluation."
            )
            drop_remainder = loader_config.get("drop_remainder", False)

    dataloader = ds.batch(
        batch_size,
        drop_remainder=drop_remainder,
        num_parallel_workers=min(
            num_workers, 2
        ),  # set small workers for lite computation. TODO: increase for batch-wise mapping
        # input_columns=input_columns,
        # output_columns=batch_column,
        # per_batch_map=per_batch_map, # uncomment to use inner-batch transformation
    )

    return dataloader


def _check_dataset_paths(dataset_config):
    if "dataset_root" in dataset_config:
        if isinstance(dataset_config["data_dir"], str):
            dataset_config["data_dir"] = os.path.join(
                dataset_config["dataset_root"], dataset_config["data_dir"]
            )  # to absolute path
        else:
            dataset_config["data_dir"] = [
                os.path.join(dataset_config["dataset_root"], dd) for dd in dataset_config["data_dir"]
            ]
        if "label_file" in dataset_config:
            if dataset_config["label_file"]:
                if isinstance(dataset_config["label_file"], str):
                    dataset_config["label_file"] = os.path.join(
                        dataset_config["dataset_root"], dataset_config["label_file"]
                    )
                elif isinstance(dataset_config["label_file"], list):
                    dataset_config["label_file"] = [
                        os.path.join(dataset_config["dataset_root"], lf) for lf in dataset_config["label_file"]
                    ]

    return dataset_config


def _check_batch_size(num_samples, ori_batch_size=32, refine=True):
    if num_samples % ori_batch_size == 0:
        return ori_batch_size
    else:
        # search a batch size that is divisible by num samples.
        for bs in range(ori_batch_size - 1, 0, -1):
            if num_samples % bs == 0:
                _logger.info(
                    f"Batch size for evaluation is refined to {bs} to ensure the last batch will not be "
                    f"dropped/padded in graph mode."
                )
                return bs<|MERGE_RESOLUTION|>--- conflicted
+++ resolved
@@ -5,10 +5,7 @@
 import mindspore as ms
 
 from .det_dataset import DetDataset, SynthTextDataset
-<<<<<<< HEAD
 from .kie_dataset import KieDataset
-=======
->>>>>>> be5f4762
 from .layout_dataset import PublayNetDataset
 from .predict_dataset import PredictDataset
 from .rec_dataset import RecDataset
@@ -25,10 +22,7 @@
     "SynthTextDataset",
     "PredictDataset",
     "PublayNetDataset",
-<<<<<<< HEAD
     "KieDataset",
-=======
->>>>>>> be5f4762
 ]
 
 
