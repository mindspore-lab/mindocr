--- conflicted
+++ resolved
@@ -1,16 +1,15 @@
-from . import cls_metrics, det_metrics, layout_metrics, rec_metrics
+from . import cls_metrics, det_metrics, kie_metrics, layout_metrics, rec_metrics
 from .cls_metrics import *
 from .det_metrics import *
-<<<<<<< HEAD
 from .kie_metrics import VQAReTokenMetric, VQASerTokenMetric
-=======
->>>>>>> be5f4762
 from .layout_metrics import YOLOv8Metric
 from .rec_metrics import *
 
 __all__ = ["build_metric"]
 
-supported_metrics = det_metrics.__all__ + rec_metrics.__all__ + cls_metrics.__all__ + layout_metrics.__all__
+supported_metrics = (
+    det_metrics.__all__ + rec_metrics.__all__ + cls_metrics.__all__ + layout_metrics.__all__ + kie_metrics.__all__
+)
 
 
 def build_metric(config, device_num=1, **kwargs):
