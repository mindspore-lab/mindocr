--- conflicted
+++ resolved
@@ -102,20 +102,8 @@
         output = {'polys': polys, 'scores': scores}
         if self._rescale_fields:
             output = self.scale(output, shapes)
-
-<<<<<<< HEAD
-        polys = []
-        scores = []
-        for i, pr in enumerate(pred):
-            poly, score = self._extract_preds(pr, segmentation[i], scale, dest_size)
-            polys.append(poly)
-            scores.append(score)
-
-        ret = {'polys': polys, 'scores': scores}
-        return ret
-=======
+            
         return output
->>>>>>> 674c1003
 
     def _extract_preds(self, pred: np.ndarray, bitmap: np.ndarray, dest_size: np.ndarray):
         outs = cv2.findContours(bitmap.astype(np.uint8), cv2.RETR_LIST, cv2.CHAIN_APPROX_SIMPLE)
