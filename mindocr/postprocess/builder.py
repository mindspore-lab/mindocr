from . import (  # rec_abinet_postprocess,
    cls_postprocess,
    det_db_postprocess,
    det_east_postprocess,
    det_fce_postprocess,
    det_pse_postprocess,
    rec_abinet_postprocess,
    rec_postprocess,
)
from .cls_postprocess import *
from .det_db_postprocess import *
from .det_east_postprocess import *
from .det_fce_postprocess import *
from .det_pse_postprocess import *
<<<<<<< HEAD
from .rec_abinet_postprocess import *
=======

# from .rec_abinet_postprocess import *
>>>>>>> 1249bc0a
from .rec_postprocess import *

__all__ = ["build_postprocess"]

supported_postprocess = (
    det_db_postprocess.__all__
    + det_pse_postprocess.__all__
    + det_east_postprocess.__all__
    + rec_postprocess.__all__
    + cls_postprocess.__all__
<<<<<<< HEAD
    + rec_abinet_postprocess.__all__
=======
    # + rec_abinet_postprocess.__all__
>>>>>>> 1249bc0a
    + det_fce_postprocess.__all__
)


def build_postprocess(config: dict):
    """
    Create postprocess function.

    Args:
        config (dict): configuration for postprocess including postprocess `name` and also the kwargs specifically
        for each postprocessor.
            - name (str): metric function name, exactly the same as one of the supported postprocess class names

    Return:
        Object

    Example:
        >>> # Create postprocess function
        >>> from mindocr.postprocess import build_postprocess
        >>> config = dict(name="RecCTCLabelDecode", use_space_char=False)
        >>> postprocess = build_postprocess(config)
        >>> postprocess
    """
    proc = config.pop("name")
    if proc in supported_postprocess:
        postprocessor = eval(proc)(**config)
    elif proc is None:
        return None
    else:
        raise ValueError(f"Invalid postprocess name {proc}, support postprocess are {supported_postprocess}")

    return postprocessor<|MERGE_RESOLUTION|>--- conflicted
+++ resolved
@@ -12,12 +12,7 @@
 from .det_east_postprocess import *
 from .det_fce_postprocess import *
 from .det_pse_postprocess import *
-<<<<<<< HEAD
 from .rec_abinet_postprocess import *
-=======
-
-# from .rec_abinet_postprocess import *
->>>>>>> 1249bc0a
 from .rec_postprocess import *
 
 __all__ = ["build_postprocess"]
@@ -28,11 +23,7 @@
     + det_east_postprocess.__all__
     + rec_postprocess.__all__
     + cls_postprocess.__all__
-<<<<<<< HEAD
     + rec_abinet_postprocess.__all__
-=======
-    # + rec_abinet_postprocess.__all__
->>>>>>> 1249bc0a
     + det_fce_postprocess.__all__
 )
 
