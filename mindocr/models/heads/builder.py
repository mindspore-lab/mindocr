__all__ = ['build_head']
<<<<<<< HEAD

supported_heads = ['ConvHead', 'DBHead', 'EASTHead', 'CTCHead', 'PSEHead',
                   'AttentionHead', 'ClsHead', 'FCEHead', 'MasterDecoder', 'ABINetHead']

from .cls_mv3_head import ClsHead
=======
supported_heads = [
    'ConvHead',
    'DBHead',
    'EASTHead',
    'CTCHead',
    'PSEHead',
    'AttentionHead',
    'MobileNetV3Head',
    'FCEHead',
    'MasterDecoder',
    'RobustScannerHead',
    'VisionLANHead',
    'ABINetHead',
]
from .cls_head import MobileNetV3Head
>>>>>>> 1249bc0a
from .conv_head import ConvHead
from .det_db_head import DBHead
from .det_east_head import EASTHead
from .det_fce_head import FCEHead
from .det_pse_head import PSEHead
<<<<<<< HEAD
from .rec_abinet_head import ABINetHead
=======

# from .rec_abinet_head import ABINetHead
>>>>>>> 1249bc0a
from .rec_attn_head import AttentionHead
from .rec_ctc_head import CTCHead
from .rec_master_decoder import MasterDecoder
from .rec_robustscanner_head import RobustScannerHead
from .rec_visionlan_head import VisionLANHead


def build_head(head_name, **kwargs):
    """
    Build Head network.

    Args:
        head_name (str): the head layer(s) name, which shoule be one of the supported_heads.
        kwargs (dict): input args for the head network

    Return:
        nn.Cell for head module

    Construct:
        Input: Tensor
        Output: Dict[Tensor]

    Example:
        >>> # build CTCHead
        >>> from mindocr.models.heads import build_head
        >>> config = dict(head_name='CTCHead', in_channels=256, out_channels=37)
        >>> head = build_head(**config)
        >>> print(head)
    """
    assert head_name in supported_heads, f'Invalid head {head_name}. Supported heads are {supported_heads}'
    head = eval(head_name)(**kwargs)
    return head<|MERGE_RESOLUTION|>--- conflicted
+++ resolved
@@ -1,11 +1,4 @@
 __all__ = ['build_head']
-<<<<<<< HEAD
-
-supported_heads = ['ConvHead', 'DBHead', 'EASTHead', 'CTCHead', 'PSEHead',
-                   'AttentionHead', 'ClsHead', 'FCEHead', 'MasterDecoder', 'ABINetHead']
-
-from .cls_mv3_head import ClsHead
-=======
 supported_heads = [
     'ConvHead',
     'DBHead',
@@ -21,18 +14,12 @@
     'ABINetHead',
 ]
 from .cls_head import MobileNetV3Head
->>>>>>> 1249bc0a
 from .conv_head import ConvHead
 from .det_db_head import DBHead
 from .det_east_head import EASTHead
 from .det_fce_head import FCEHead
 from .det_pse_head import PSEHead
-<<<<<<< HEAD
 from .rec_abinet_head import ABINetHead
-=======
-
-# from .rec_abinet_head import ABINetHead
->>>>>>> 1249bc0a
 from .rec_attn_head import AttentionHead
 from .rec_ctc_head import CTCHead
 from .rec_master_decoder import MasterDecoder
