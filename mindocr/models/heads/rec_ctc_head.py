--- conflicted
+++ resolved
@@ -19,20 +19,6 @@
     The MLP encodes and classifies the features, then return a logit tensor in shape [W, BS, num_classes]
 
     Args:
-<<<<<<< HEAD
-        in_channels (int): the number of input channels.
-        out_channels (int): the number of output channels.
-        mid_channels (int): the number of middle channels. Default: None.
-        return_feats (bool): whether to return the meta features. Default: False.
-        weight_init (str): the init function name for weights. Default: 'normal'.
-        bia_init (str): the init function name for bias. Default: 'zeros'
-        dropout (float): the dropout value for the layer. Default: 0.
-
-    Example:
-        >>> w, bs, c = 16, 8, 256
-        >>> x = ms.Tensor(np.random.rand(w, bs, c), dtype=ms.float32)
-        >>> ctchead = CTCHead(in_channels=256, out_channels=26 + 3, mid_channels=128)
-=======
         in_channels: Number of the input channels.
         out_channels: Number of the output channels.
         mid_channels: Apply a dense layer of the given number of the channels before output. If it is none,
@@ -47,7 +33,6 @@
     Outputs:
         h (Tensor): if training, h is logits in shape [W, BS, num_classes], where W - sequence len is fixed.
             if not training, h is class probabilites in shape [BS, W, num_classes].
->>>>>>> 8d354421
     """
     def __init__(self,
                  in_channels,
