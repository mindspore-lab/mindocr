# backbones
from . import _registry, builder
from ._registry import *

# helpers
from .builder import *
from .cls_mobilenet_v3 import *
from .det_mobilenet import *
from .det_resnet import *
<<<<<<< HEAD
from .rec_abinet_backbone import *
=======
from .rec_master import *
>>>>>>> 77701e7e
from .rec_resnet import *
from .rec_svtr import *
from .rec_vgg import *

__all__ = []
__all__.extend(builder.__all__)
__all__.extend(_registry.__all__)<|MERGE_RESOLUTION|>--- conflicted
+++ resolved
@@ -7,11 +7,8 @@
 from .cls_mobilenet_v3 import *
 from .det_mobilenet import *
 from .det_resnet import *
-<<<<<<< HEAD
 from .rec_abinet_backbone import *
-=======
 from .rec_master import *
->>>>>>> 77701e7e
 from .rec_resnet import *
 from .rec_svtr import *
 from .rec_vgg import *
