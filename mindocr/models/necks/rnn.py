from typing import List, Optional

import numpy as np

from mindspore import Tensor, nn, ops

__all__ = ['RNNEncoder']


class RNNEncoder(nn.Cell):
    """Sequence encoder which contains reshape and bidirectional LSTM layers.
    Receive visual features [N, C, 1, W] and reshape it to shape [W, N, C].
    Use Bi-LSTM to encode into new features in shape [W, N, C]. where W - seq len,
        N - batch size, C - feature len

    Args:
        input_channels (int):  C, number of input channels, corresponding to feature length
        hidden_size(int): the hidden size in LSTM layers, Default: 512
        batch_size: Batch size. Default: None

    Inputs:
        x (Tensor): feature, a Tensor of shape `(N, C, 1, W)`.
            Note that H must be 1. C - input channels can be viewed as feature length for each time step.
            N is batch size.

    Outputs:
        Tensor: Encoded features, in shape with (W, N, 2 * C)
    """

    def __init__(self, in_channels: int, hidden_size: int = 512,  batch_size: Optional[int] = None) -> None:
        super().__init__()
        self.out_channels = 2 * hidden_size

        self.seq_encoder = nn.LSTM(input_size=in_channels,
                                   hidden_size=hidden_size,
                                   num_layers=2,
                                   has_bias=True,
                                   dropout=0.,
                                   bidirectional=True)

        self.hx = None
        if batch_size is not None:
            h0 = Tensor(np.zeros([2 * 2, batch_size, hidden_size]).astype(np.float32))
            c0 = Tensor(np.zeros([2 * 2, batch_size, hidden_size]).astype(np.float32))
            self.hx = (h0, c0)

    def construct(self, features: List[Tensor]) -> Tensor:
        x = features[0]
        x = ops.squeeze(x, axis=2)  # [N, C, W]
        x = ops.transpose(x, (2, 0, 1))  # [W, N, C]

        if self.hx is None:
            x, _ = self.seq_encoder(x)
        else:
<<<<<<< HEAD
            x, _ = self.seq_encoder(x, self.hx)
=======
            x, hx_n = self.seq_encoder(x, self.hx)  # the results are the same

        return x


# TODO: check correctness, this structure is different from paddle
'''
class BidirectionalLSTM(nn.Cell):

    def __init__(self, nIn, nHidden, nOut, batch_size):
        super(BidirectionalLSTM, self).__init__()
        self.rnn = nn.LSTM(nIn, nHidden, bidirectional=True)
        self.embedding = nn.Dense(in_channels=nHidden * 2, out_channels=nOut)
        self.h0 = Tensor(np.zeros([1 * 2, batch_size, nHidden]).astype(np.float32))
        self.c0 = Tensor(np.zeros([1 * 2, batch_size, nHidden]).astype(np.float32))

    def construct(self, x):
        recurrent, _ = self.rnn(x, (self.h0, self.c0))
        T, b, h = P.Shape()(recurrent)
        t_rec = P.Reshape()(recurrent, (T * b, h,))

        out = self.embedding(t_rec)  # [T * b, nOut]
        out = P.Reshape()(out, (T, b, -1,))

        return out
'''

if __name__ == '__main__':
    from mindocr.utils.debug import initialize_network_with_constant

    c, h, w = 128, 1, 16
    bs = 8
    x = ms.Tensor(np.random.rand(bs, c, h, w), dtype=ms.float32)

    model1 = RNNEncoder(in_channels=c, hidden_size=256, batch_size=8)
    initialize_network_with_constant(model1, c_weight=1.0)
    model2 = RNNEncoder(in_channels=c, hidden_size=256, batch_size=None)
    initialize_network_with_constant(model2, c_weight=1.0)

    h1 = model1.construct(x)
    h2 = model2.construct(x)
>>>>>>> 2b95dc0d

        return x<|MERGE_RESOLUTION|>--- conflicted
+++ resolved
@@ -52,50 +52,6 @@
         if self.hx is None:
             x, _ = self.seq_encoder(x)
         else:
-<<<<<<< HEAD
             x, _ = self.seq_encoder(x, self.hx)
-=======
-            x, hx_n = self.seq_encoder(x, self.hx)  # the results are the same
-
-        return x
-
-
-# TODO: check correctness, this structure is different from paddle
-'''
-class BidirectionalLSTM(nn.Cell):
-
-    def __init__(self, nIn, nHidden, nOut, batch_size):
-        super(BidirectionalLSTM, self).__init__()
-        self.rnn = nn.LSTM(nIn, nHidden, bidirectional=True)
-        self.embedding = nn.Dense(in_channels=nHidden * 2, out_channels=nOut)
-        self.h0 = Tensor(np.zeros([1 * 2, batch_size, nHidden]).astype(np.float32))
-        self.c0 = Tensor(np.zeros([1 * 2, batch_size, nHidden]).astype(np.float32))
-
-    def construct(self, x):
-        recurrent, _ = self.rnn(x, (self.h0, self.c0))
-        T, b, h = P.Shape()(recurrent)
-        t_rec = P.Reshape()(recurrent, (T * b, h,))
-
-        out = self.embedding(t_rec)  # [T * b, nOut]
-        out = P.Reshape()(out, (T, b, -1,))
-
-        return out
-'''
-
-if __name__ == '__main__':
-    from mindocr.utils.debug import initialize_network_with_constant
-
-    c, h, w = 128, 1, 16
-    bs = 8
-    x = ms.Tensor(np.random.rand(bs, c, h, w), dtype=ms.float32)
-
-    model1 = RNNEncoder(in_channels=c, hidden_size=256, batch_size=8)
-    initialize_network_with_constant(model1, c_weight=1.0)
-    model2 = RNNEncoder(in_channels=c, hidden_size=256, batch_size=None)
-    initialize_network_with_constant(model2, c_weight=1.0)
-
-    h1 = model1.construct(x)
-    h2 = model2.construct(x)
->>>>>>> 2b95dc0d
 
         return x