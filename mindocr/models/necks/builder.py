--- conflicted
+++ resolved
@@ -1,12 +1,8 @@
 __all__ = ['build_neck']
-<<<<<<< HEAD
-supported_necks = ['FPN', 'DBFPN', 'RNNEncoder', 'Select', 'Img2Seq', 'PSEFPN', 'EASTFPN', 'ABINetEncoder']
+
+supported_necks = ['FPN', 'DBFPN', 'RNNEncoder', 'Select', 'Img2Seq', 'PSEFPN', 'EASTFPN', 'ABINetEncoder', 'FCEFPN']
 from .abinet_neck import ABINetEncoder
-from .fpn import DBFPN, EASTFPN, FPN, PSEFPN
-=======
-supported_necks = ['FPN', 'DBFPN', 'RNNEncoder', 'Select', 'Img2Seq', 'PSEFPN', 'EASTFPN', 'FCEFPN']
 from .fpn import DBFPN, EASTFPN, FCEFPN, FPN, PSEFPN
->>>>>>> b193f841
 from .img2seq import Img2Seq
 from .rnn import RNNEncoder
 from .select import Select
