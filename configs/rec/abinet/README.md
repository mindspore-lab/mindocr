--- conflicted
+++ resolved
@@ -208,7 +208,7 @@
 ```
 
 **Notes:**
-- As the global batch size  (batch_size x num_devices) is important for reproducing the result, please adjust `batch_size` accordingly to keep the global batch size unchanged for a different number of GPUs/NPUs, or adjust the learning rate linearly to a new global batch size.
+- As the global batch size  (batch_size x num_devices) is important for reproducing the result, please adjust `batch_size` accordingly to keep the global batch size unchanged for a different number of NPUs, or adjust the learning rate linearly to a new global batch size.
 - Dataset: The MJSynth and SynthText datasets come from [ABINet_repo](https://github.com/FangShancheng/ABINet).
 
 
@@ -245,30 +245,7 @@
 python tools/eval.py --config configs/rec/abinet/abinet_resnet45_en.yaml
 ```
 
-<<<<<<< HEAD
-**Notes:**
-- Context for val_while_train: Since mindspore.nn.transformer requires a fixed batchsize when defined, when choosing val_while_train=True, it is necessary to ensure that the batchsize of the validation set is the same as that of the model.
-- So, line 179-185 in minocr.data.builder.py
-```
-if not is_train:
-    if drop_remainder and is_main_device:
-        _logger.warning(
-            "`drop_remainder` is forced to be False for evaluation "
-            "to include the last batch for accurate evaluation."
-        )
-        drop_remainder = False
-
-```
-should be changed to
-```
-if not is_train:
-    # if drop_remainder and is_main_device:
-        _logger.warning(
-            "`drop_remainder` is forced to be False for evaluation "
-            "to include the last batch for accurate evaluation."
-        )
-        drop_remainder = True
-```
+
 ## Results
 <!--- Guideline:
 Table Format:
@@ -305,8 +282,6 @@
 - The input Shapes of MindIR of ABINet is (1, 3, 32, 128).
 
 
-=======
->>>>>>> d1c0db01
 ## References
 <!--- Guideline: Citation format GB/T 7714 is suggested. -->
 
