--- conflicted
+++ resolved
@@ -221,7 +221,6 @@
 <!--- Guideline:
 Table Format:
 - Model: model name in lower case with _ seperator.
-- Context: Training context denoted as {device}x{pieces}-{MS mode}, where mindspore mode can be G - graph mode or F - pynative mode with ms function. For example, D910x8-G is for training on 8 pieces of Ascend 910 NPU using graph mode.
 - Top-1 and Top-5: Keep 2 digits after the decimal point.
 - Params (M): # of model parameters in millions (10^6). Keep 2 digits after the decimal point
 - Recipe: Training recipe/configuration linked to a yaml config file. Use absolute url path.
@@ -260,17 +259,12 @@
 - The input Shape of MindIR of VisionLAN is (1, 3, 64, 256).
 
 
-<<<<<<< HEAD
-## Inference
-
-### Prepare MINDIR file
-=======
-## 4. MindSpore Lite Inference
+
+## MindSpore Lite Inference
 
 To inference with MindSpot Lite on Ascend 310, please refer to the tutorial [MindOCR Inference](../../../docs/en/inference/inference_tutorial.md). In short, the whole process consists of the following steps:
->>>>>>> d1c0db01
-
-**4.1 Model Export**
+
+**Model Export**
 
 Please [download](#2-results) the exported MindIR file first, or refer to the [Model Export](../../../docs/en/inference/convert_tutorial.md#1-model-export) tutorial and use the following command to export the trained ckpt model to  MindIR file:
 
@@ -281,38 +275,19 @@
 
 The `data_shape` is the model input shape of height and width for MindIR file. The shape value of MindIR in the download link can be found in [Notes](#2-results) under results table.
 
-<<<<<<< HEAD
-### Mindspore Lite Converter Tool
-=======
-**4.2 Environment Installation**
->>>>>>> d1c0db01
+
+**Environment Installation**
 
 Please refer to [Environment Installation](../../../docs/en/inference/environment.md) tutorial to configure the MindSpore Lite inference environment.
 
-**4.3 Model Conversion**
+**Model Conversion**
 
 Please refer to [Model Conversion](../../../docs/en/inference/convert_tutorial.md#2-mindspore-lite-mindir-convert),
 and use the `converter_lite` tool for offline conversion of the MindIR file.
 
-**4.4 Inference**
-
-<<<<<<< HEAD
-### Inference on A Folder of Images
-
-Taking `SVT` test set as an example, the data structure under the dataset folder is:
-
-```text
-svt_dataset
-├── test
-│   ├── 16_16_0_ORPHEUM.jpg
-│   ├── 12_13_4_STREET.jpg
-│   ├── 17_08_TOWN.jpg
-│   ├── ...
-└── test_gt.txt
-```
-=======
+**Inference**
+
 Assuming that you obtain output.mindir after model conversion, go to the `deploy/py_infer` directory, and use the following command for inference:
->>>>>>> d1c0db01
 
 ```shell
 python infer.py \
@@ -322,12 +297,9 @@
     --res_save_dir=results_dir
 ```
 
-<<<<<<< HEAD
 
 ## References
-=======
-## 5. References
->>>>>>> d1c0db01
+
 <!--- Guideline: Citation format GB/T 7714 is suggested. -->
 
 [1] Yuxin Wang, Hongtao Xie, Shancheng Fang, Jing Wang, Shenggao Zhu, Yongdong Zhang: From Two to One: A New Scene Text Recognizer with Visual Language Modeling Network. ICCV 2021: 14174-14183