[English](https://github.com/mindspore-lab/mindocr/blob/main/configs/rec/crnn/README.md) | 中文

# CRNN
<!--- Guideline: use url linked to abstract in ArXiv instead of PDF for fast loading.  -->

> [An End-to-End Trainable Neural Network for Image-based Sequence
Recognition and Its Application to Scene Text Recognition](https://https://arxiv.org/abs/1507.05717)

## 模型描述
<!--- Guideline: Introduce the model and architectures. Cite if you use/adopt paper explanation from others. -->

卷积递归神经网络 (CRNN) 将 CNN 特征提取和 RNN 序列建模以及转录集成到一个统一的框架中。

如架构图（图 1）所示，CRNN 首先通过卷积层从输入图像中提取特征序列。由此一来，图像由提取的序列特征图表示，其中每个向量都与输入图像上的感受野相关联。 为了进一步处理特征，CRNN 采用循环神经网络层来预测每个帧的标签分布。为了将分布映射到文本字段，CRNN 添加了一个转录层，以将每帧预测转换为最终标签序列。 [<a href="#references">1</a>]

<!--- Guideline: If an architecture table/figure is available in the paper, put one here and cite for intuitive illustration. -->

<p align="center">
  <img src="https://user-images.githubusercontent.com/26082447/224601239-a569a1d4-4b29-4fa8-804b-6690cb50caef.PNG" width=450 />
</p>
<p align="center">
  <em> 图1. CRNN架构图 [<a href="#references">1</a>] </em>
</p>

## 评估结果
<!--- Guideline:
Table Format:
- Model: model name in lower case with _ seperator.
- Context: Training context denoted as {device}x{pieces}-{MS mode}, where mindspore mode can be G - graph mode or F - pynative mode with ms function. For example, D910x8-G is for training on 8 pieces of Ascend 910 NPU using graph mode.
- Top-1 and Top-5: Keep 2 digits after the decimal point.
- Params (M): # of model parameters in millions (10^6). Keep 2 digits after the decimal point
- Recipe: Training recipe/configuration linked to a yaml config file. Use absolute url path.
- Download: url of the pretrained model weights. Use absolute url path.
-->

根据我们的实验，在公开基准数据集（IC03，IC13，IC15，IIIT，SVT，SVTP，CUTE）上的评估结果如下：

<div align="center">

| **模型** | **骨干网络** | **平均准确率**  | **配置文件**                                                                                    | **模型权重下载**                                                                                 | 
|---------|------------|---------------|------------------------------------------------------------------------------------------------|--------------------------------------------------------------------------------------------|
<<<<<<< HEAD
| CRNN (ours)    | VGG7       | 82.03%         | [yaml](https://github.com/mindspore-lab/mindocr/blob/main/configs/rec/crnn/crnn_vgg7.yaml)     | [weights](https://download.mindspore.cn/toolkits/mindocr/crnn/crnn_vgg7-ea7e996c.ckpt)     |
| CRNN (ours)    | ResNet34_vd   | 84.45%        | [yaml](https://github.com/mindspore-lab/mindocr/blob/main/configs/rec/crnn/crnn_resnet34.yaml) | [weights](https://download.mindspore.cn/toolkits/mindocr/crnn/crnn_resnet34-8aa4aedb.ckpt) |
| CRNN (PaddleOCR) | ResNet34_vd | 83.99% | [yaml](https://github.com/PaddlePaddle/PaddleOCR/blob/release/2.6/configs/rec/rec_r34_vd_none_bilstm_ctc.yml) | [weights](https://paddleocr.bj.bcebos.com/dygraph_v2.0/en/rec_r34_vd_none_bilstm_ctc_v2.0_train.tar) |
=======
| CRNN    | VGG7       | 82.03         | [yaml](https://github.com/mindspore-lab/mindocr/blob/main/configs/rec/crnn/crnn_vgg7.yaml)     | [weights](https://download.mindspore.cn/toolkits/mindocr/crnn/crnn_vgg7-ea7e996c.ckpt)     |
| CRNN    | ResNet34   | 84.45         | [yaml](https://github.com/mindspore-lab/mindocr/blob/main/configs/rec/crnn/crnn_resnet34.yaml) | [weights](https://download.mindspore.cn/toolkits/mindocr/crnn/crnn_resnet34-83f37f07.ckpt) |

>>>>>>> b3133981

</div>

#### 注释：
- VGG 和 ResNet 模型都是从头开始训练的，无需任何预训练。
- 上述模型是用 MJSynth(MJ)和 SynthText(ST)数据集训练的。更多数据详情，请参考 [数据集准备](#数据集准备)。
- 评估在每个基准数据集上单独测试，平均准确度是所有子数据集的精度平均值。
- PaddleOCR版CRNN，我们直接用的是其[github](https://github.com/PaddlePaddle/PaddleOCR/blob/release/2.6/doc/doc_en/algorithm_rec_crnn_en.md)上面提供的已训练好的模型。


## 快速开始
### 环境及数据准备

#### 安装
环境安装教程请参考MindOCR的 [installation instruction](https://github.com/mindspore-lab/mindocr#installation).

#### 数据集准备
LMDB格式的训练及验证数据集可以从[这里](https://www.dropbox.com/sh/i39abvnefllx2si/AAAbAYRvxzRp3cIE5HzqUw3ra?dl=0) (出处: [deep-text-recognition-benchmark](https://github.com/clovaai/deep-text-recognition-benchmark#download-lmdb-dataset-for-traininig-and-evaluation-from-here))下载。连接中的文件包含多个压缩文件，其中:
- `data_lmdb_release.zip` 包含了完整的一套数据集，有训练集，验证集以及测试集。
- `validation.zip` 是一个整合的验证集。
- `evaluation.zip` 包含多个基准评估数据集。

### 模型训练
<!--- Guideline: Avoid using shell script in the command line. Python script preferred. -->

* 分布式训练

使用预定义的训练配置可以轻松重现报告的结果。对于在多个昇腾910设备上的分布式训练，请将配置参数**distribute**修改为**True**，并运行：

```shell
# 在多个 GPU/Ascend 设备上进行分布式训练
mpirun -n 8 python tools/train.py --config configs/rec/crnn/crnn_resnet34.yaml
```
> 如果脚本由 root 用户执行，则必须将 `--allow-run-as-root` 参数添加到 `mpirun` 中。

同样，也可以使用上述`mpirun`命令在多个 GPU 设备上训练模型。

**注意:**  由于全局批大小 （batch_size x num_devices） 是一个重要的超参数，因此建议保持全局批大小不变以进行重现，或将学习率线性调整为新的全局批大小。

* 单卡训练

如果要在没有分布式训练的情况下在较小的数据集上训练或微调模型，请将配置参数 **distribute** 修改为 **False** 并运行：

```shell
# CPU/GPU/Ascend 设备上的单卡训练
python tools/train.py --config configs/rec/crnn/crnn_resnet34.yaml
```

### 模型评估

若要评估已训练模型的准确性，可以使用`eval.py`。请在yaml配置文件的`eval`部分将参数`ckpt_load_path`设置为模型checkpoint的文件路径，然后运行：

```
python tools/eval.py --config configs/rec/crnn/crnn_vgg7.yaml
```

## 参考文献
<!--- Guideline: Citation format GB/T 7714 is suggested. -->

[1] Baoguang Shi, Xiang Bai, Cong Yao. An End-to-End Trainable Neural Network for Image-based Sequence Recognition and Its Application to Scene Text Recognition. arXiv preprint arXiv:1507.05717, 2015.<|MERGE_RESOLUTION|>--- conflicted
+++ resolved
@@ -39,15 +39,9 @@
 
 | **模型** | **骨干网络** | **平均准确率**  | **配置文件**                                                                                    | **模型权重下载**                                                                                 | 
 |---------|------------|---------------|------------------------------------------------------------------------------------------------|--------------------------------------------------------------------------------------------|
-<<<<<<< HEAD
 | CRNN (ours)    | VGG7       | 82.03%         | [yaml](https://github.com/mindspore-lab/mindocr/blob/main/configs/rec/crnn/crnn_vgg7.yaml)     | [weights](https://download.mindspore.cn/toolkits/mindocr/crnn/crnn_vgg7-ea7e996c.ckpt)     |
-| CRNN (ours)    | ResNet34_vd   | 84.45%        | [yaml](https://github.com/mindspore-lab/mindocr/blob/main/configs/rec/crnn/crnn_resnet34.yaml) | [weights](https://download.mindspore.cn/toolkits/mindocr/crnn/crnn_resnet34-8aa4aedb.ckpt) |
+| CRNN (ours)    | ResNet34_vd   | 84.45%        | [yaml](https://github.com/mindspore-lab/mindocr/blob/main/configs/rec/crnn/crnn_resnet34.yaml) | [weights](https://download.mindspore.cn/toolkits/mindocr/crnn/crnn_resnet34-83f37f07.ckpt) |
 | CRNN (PaddleOCR) | ResNet34_vd | 83.99% | [yaml](https://github.com/PaddlePaddle/PaddleOCR/blob/release/2.6/configs/rec/rec_r34_vd_none_bilstm_ctc.yml) | [weights](https://paddleocr.bj.bcebos.com/dygraph_v2.0/en/rec_r34_vd_none_bilstm_ctc_v2.0_train.tar) |
-=======
-| CRNN    | VGG7       | 82.03         | [yaml](https://github.com/mindspore-lab/mindocr/blob/main/configs/rec/crnn/crnn_vgg7.yaml)     | [weights](https://download.mindspore.cn/toolkits/mindocr/crnn/crnn_vgg7-ea7e996c.ckpt)     |
-| CRNN    | ResNet34   | 84.45         | [yaml](https://github.com/mindspore-lab/mindocr/blob/main/configs/rec/crnn/crnn_resnet34.yaml) | [weights](https://download.mindspore.cn/toolkits/mindocr/crnn/crnn_resnet34-83f37f07.ckpt) |
-
->>>>>>> b3133981
 
 </div>
 
