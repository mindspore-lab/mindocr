system:
  mode: 0 # 0 for graph mode, 1 for pynative mode in MindSpore
  distribute: True
  amp_level: 'O3'
  seed: 42
  log_interval: 100
  val_while_train: True
  drop_overflow_update: False

common:
  character_dict_path: &character_dict_path  #mindocr/utils/dict/en_dict.txt
  num_classes: &num_classes 37 # num_chars_in_dict+1,  TODO: retreive it from dict or check correctness
  max_text_len: &max_text_len 24
  infer_mode: &infer_mode False
  use_space_char: &use_space_char False
  batch_size: &batch_size 64

model:
  type: rec
  transform: null
  backbone:
    name: rec_resnet34
    pretrained: False
  neck:
    name: RNNEncoder
    hidden_size: 256 
  head:
    name: CTCHead 
    weight_init: crnn_customised
    bias_init: crnn_customised
    out_channels: *num_classes 

postprocess:
  name: RecCTCLabelDecode
  character_dict_path: *character_dict_path
  use_space_char: *use_space_char
 
metric:
  name: RecMetric
  main_indicator: acc
  character_dict_path: *character_dict_path
  ignore_space: True
  print_flag: False

loss:
  name: CTCLoss 
  pred_seq_len: 25 # TODO: retrieve from the network output shape.
  max_label_len: *max_text_len  # this value should be smaller than pre_seq_len
  batch_size: *batch_size

scheduler: 
  scheduler: warmup_cosine_decay
  min_lr: 0.0
  lr: 0.0005
  num_epochs: 30
  warmup_epochs: 1
  decay_epochs: 29

optimizer:
  opt: adamw
  filter_bias_and_bn: True
  momentum: 0.95
  weight_decay: 0.0001
  nesterov: False
  #use_nesterov: True 

loss_scaler:
  type: static
  loss_scale: 512

train:
  ckpt_save_dir: './tmp_rec'
  dataset_sink_mode: False
  dataset:
    type: LMDBDataset
    dataset_root: path/to/data_lmdb_release/ # Optional, if set, dataset_root will be used as a prefix for data_dir
    data_dir: training/
    # label_file: # not required when using LMDBDataset
    sample_ratio: 1.0
    shuffle: True
    transform_pipeline:
      - DecodeImage: 
          img_mode: BGR
          to_float32: False
      - RecCTCLabelEncode:
          max_text_len: *max_text_len 
          character_dict_path: *character_dict_path
          use_space_char: *use_space_char
          lower: True
      - RecResizeImg: # different from paddle (paddle converts image from HWC to CHW and rescale to [-1, 1] after resize. 
          image_shape: [32, 100] # H, W
          infer_mode: *infer_mode
          character_dict_path: *character_dict_path
          padding: False # aspect ratio will be preserved if true.
      - NormalizeImage:  # different from paddle (paddle wrongly normalize BGR image with RGB mean/std from ImageNet for det, and simple rescale to [-1, 1] in rec. 
          bgr_to_rgb: True
          is_hwc: True
          mean : [127.0, 127.0, 127.0] 
          std : [127.0, 127.0, 127.0]
      - ToCHWImage: 
    #  the order of the dataloader list, matching the network input and the input labels for the loss function, and optional data for debug/visaulize 
    output_columns: ['image', 'text_seq'] #, 'length'] #'img_path'] 
    num_columns_to_net: 1 # num inputs for network forward func in output_columns
    #keys_for_loss: 4 # num labels for loss func 
     
  loader:
      shuffle: True # TODO: tbc
      batch_size: *batch_size
      drop_remainder: True
      max_rowsize: 12
      num_workers: 8

eval:
  ckpt_load_path: ./tmp_rec/best.ckpt
  dataset_sink_mode: False
  dataset:
    type: LMDBDataset
    dataset_root: path/to/data_lmdb_release/
    data_dir: validation/
    # label_file: # not required when using LMDBDataset
    sample_ratio: 1.0
    shuffle: False 
    transform_pipeline:
      - DecodeImage: 
          img_mode: BGR
          to_float32: False
      - RecCTCLabelEncode:
          max_text_len: *max_text_len 
          character_dict_path: *character_dict_path
          use_space_char: *use_space_char
          lower: True
      - RecResizeImg: # different from paddle (paddle converts image from HWC to CHW and rescale to [-1, 1] after resize. 
          image_shape: [32, 100] # H, W
          infer_mode: *infer_mode
          character_dict_path: *character_dict_path
          padding: False # aspect ratio will be preserved if true.
      - NormalizeImage:  # different from paddle (paddle wrongly normalize BGR image with RGB mean/std from ImageNet for det, and simple rescale to [-1, 1] in rec. 
          bgr_to_rgb: True
          is_hwc: True
          mean : [127.0, 127.0, 127.0] 
          std : [127.0, 127.0, 127.0]
      - ToCHWImage: 
    #  the order of the dataloader list, matching the network input and the input labels for the loss function, and optional data for debug/visaulize 
    output_columns: ['image', 'text_padded', 'text_length']  # TODO return text string padding w/ fixed length, and a scaler to indicate the length 
    num_columns_to_net: 1 # num inputs for network forward func
    num_columns_of_labels: 2 # num labels
     
  loader:
      shuffle: False # TODO: tbc
      batch_size: 64
      drop_remainder: False
<<<<<<< HEAD
=======
      max_rowsize: 12
      num_workers: 8

predict:
  ckpt_load_path: ./tmp_rec/best.ckpt
  vis_font_path: tools/utils/simfang.ttf
  dataset_sink_mode: False
  dataset:
    type: PredictDataset
    dataset_root: path/to/dataset_root
    data_dir: predict_result/crop
    # label_files: # not required when using LMDBDataset
    sample_ratio: 1.0
    shuffle: False
    transform_pipeline:
      - DecodeImage:
          img_mode: BGR
          to_float32: False
#      - RecCTCLabelEncode:
#          max_text_len: *max_text_len
#          character_dict_path: *character_dict_path
#          use_space_char: *use_space_char
#          lower: True
      - RecResizeImg: # different from paddle (paddle converts image from HWC to CHW and rescale to [-1, 1] after resize.
          image_shape: [32, 100] # H, W
          infer_mode: *infer_mode
          character_dict_path: *character_dict_path
          padding: False # aspect ratio will be preserved if true.
      - NormalizeImage:  # different from paddle (paddle wrongly normalize BGR image with RGB mean/std from ImageNet for det, and simple rescale to [-1, 1] in rec.
          bgr_to_rgb: True
          is_hwc: True
          mean : [127.0, 127.0, 127.0]
          std : [127.0, 127.0, 127.0]
      - ToCHWImage:
    #  the order of the dataloader list, matching the network input and the input labels for the loss function, and optional data for debug/visaulize
    output_columns: [ 'img_path', 'image', 'raw_img_shape' ]
    num_columns_to_net: 1 # num inputs for network forward func

  loader:
      shuffle: False # TODO: tbc
      batch_size: 1
      drop_remainder: True
>>>>>>> 165df3f2
      max_rowsize: 12
      num_workers: 8<|MERGE_RESOLUTION|>--- conflicted
+++ resolved
@@ -149,8 +149,6 @@
       shuffle: False # TODO: tbc
       batch_size: 64
       drop_remainder: False
-<<<<<<< HEAD
-=======
       max_rowsize: 12
       num_workers: 8
 
@@ -193,6 +191,5 @@
       shuffle: False # TODO: tbc
       batch_size: 1
       drop_remainder: True
->>>>>>> 165df3f2
       max_rowsize: 12
       num_workers: 8