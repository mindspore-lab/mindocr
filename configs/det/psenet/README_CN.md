--- conflicted
+++ resolved
@@ -27,30 +27,18 @@
 ### ICDAR2015
 <div align="center">
 
-<<<<<<< HEAD
-| **模型** | **环境配置**        | **骨干网络**   | **预训练数据集** | **Recall** | **Precision** | **F-score** | **训练时间**    | **吞吐量**     | **配置文件**                      | **模型权重下载**                                                                                         |
-|--------|-----------------|------------|------------|------------|---------------|-------------|-------------|-------------|-------------------------------|----------------------------------------------------------------------------------------------------|
-| PSENet | D910Bx8-MS2.0-G | ResNet-152 | ImageNet   | 79.39%     | 84.91%        | 82.06%      | 5.0 s/epoch | 190.9 img/s | [yaml](pse_r152_icdar15.yaml) | [ckpt](https://download.mindspore.cn/toolkits/mindocr/psenet/psenet_resnet152_ic15-6058a798.ckpt) \| [mindir](https://download.mindspore.cn/toolkits/mindocr/psenet/psenet_resnet152_ic15-6058a798-0d755205.mindir)
-=======
-| **模型**              | **环境配置**       | **骨干网络**      | **预训练数据集** | **Recall** | **Precision** | **F-score** | **训练时间**     | **ms/step**  | **吞吐量**   | **配置文件**                            | **模型权重下载**                                                                                                                                                                                                |
-|---------------------|----------------|---------------|------------|------------|---------------|-------------|--------------|-----------|---------------------|-------------------------------------|-----------------------------------------------------------------------------------------------------------------------------------------------------------------------------------------------------------|
-| PSENet               | D910x8-MS2.0-G | ResNet-152   | ImageNet   | 79.39%     | 84.91%        | 82.06%      | 11.544 s/epoch   |769.6| 83.16 img/s | [yaml](pse_r152_icdar15.yaml) | [ckpt](https://download.mindspore.cn/toolkits/mindocr/psenet/psenet_resnet152_ic15-6058a798.ckpt) \| [mindir](https://download.mindspore.cn/toolkits/mindocr/psenet/psenet_resnet152_ic15-6058a798-0d755205.mindir)
-| PSENet               | D910x8-MS2.0-G | ResNet-50   | ImageNet   | 76.75%     | 86.58%        | 81.37%      | 4.562 s/epoch   |304.138| 210.43 img/s | [yaml](pse_r50_icdar15.yaml) | [ckpt](https://download.mindspore.cn/toolkits/mindocr/psenet/psenet_resnet50_ic15-7e36cab9.ckpt) \| [mindir](https://download.mindspore.cn/toolkits/mindocr/psenet/psenet_resnet50_ic15-7e36cab9-c9f670e2.mindir)
->>>>>>> b33bad1a
+| **模型** | **环境配置**        | **骨干网络**   | **预训练数据集** | **Recall** | **Precision** | **F-score** | **训练时间**    | **ms/step** | **吞吐量**     | **配置文件**                      | **模型权重下载**                                                                                        |
+|--------|-----------------|------------|------------|------------|---------------|-------------|-------------|-------------|-------------|-------------------------------|---------------------------------------------------------------------------------------------------|
+| PSENet | D910Bx8-MS2.0-G | ResNet-152 | ImageNet   | 79.39%     | 84.91%        | 82.06%      | 5.0 s/epoch | 335.3       | 190.9 img/s | [yaml](pse_r152_icdar15.yaml) | [ckpt](https://download.mindspore.cn/toolkits/mindocr/psenet/psenet_resnet152_ic15-6058a798.ckpt) \| [mindir](https://download.mindspore.cn/toolkits/mindocr/psenet/psenet_resnet152_ic15-6058a798-0d755205.mindir)
+| PSENet | D910x8-MS2.0-G  | ResNet-50  | ImageNet   | 76.75%     | 86.58%        | 81.37%      | 4.6 s/epoch | 304.1       | 210.4 img/s | [yaml](pse_r50_icdar15.yaml)  | [ckpt](https://download.mindspore.cn/toolkits/mindocr/psenet/psenet_resnet50_ic15-7e36cab9.ckpt) \| [mindir](https://download.mindspore.cn/toolkits/mindocr/psenet/psenet_resnet50_ic15-7e36cab9-c9f670e2.mindir)
 </div>
 
 ### SCUT-CTW1500
 <div align="center">
 
-<<<<<<< HEAD
-| **模型** | **环境配置**        | **骨干网络**   | **预训练数据集** | **Recall** | **Precision** | **F-score** | **训练时间**    | **吞吐量**     | **配置文件**                      | **模型权重下载**                                                                                            |
-|--------|-----------------|------------|------------|------------|---------------|-------------|-------------|-------------|-------------------------------|-------------------------------------------------------------------------------------------------------|
-| PSENet | D910Bx8-MS2.0-G | ResNet-152 | ImageNet   | 73.69%     | 74.38%        | 74.04%      | 4.9 s/epoch | 195.3 img/s | [yaml](pse_r152_ctw1500.yaml) | [ckpt](https://download.mindspore.cn/toolkits/mindocr/psenet/psenet_resnet152_ctw1500-58b1b1ff.ckpt) \| [mindir](https://download.mindspore.cn/toolkits/mindocr/psenet/psenet_resnet152_ctw1500-58b1b1ff-b95c7f85.mindir)
-=======
-| **模型**              | **环境配置**       | **骨干网络**      | **预训练数据集** | **Recall** | **Precision** | **F-score** | **训练时间**     | **ms/step**  | **吞吐量**   | **配置文件**                            | **模型权重下载**                                                                                                                                                                                                |
-|---------------------|----------------|---------------|------------|------------|---------------|-------------|-------------|--------------|-----------|-------------------------------------|-----------------------------------------------------------------------------------------------------------------------------------------------------------------------------------------------------------|
-| PSENet               | D910x8-MS2.0-G | ResNet-152   | ImageNet   | 73.69%     | 74.38%        | 74.04%      | 67 s/epoch   | 4466.67   | 14.33 img/s | [yaml](pse_r152_ctw1500.yaml) | [ckpt](https://download.mindspore.cn/toolkits/mindocr/psenet/psenet_resnet152_ctw1500-58b1b1ff.ckpt) \| [mindir](https://download.mindspore.cn/toolkits/mindocr/psenet/psenet_resnet152_ctw1500-58b1b1ff-b95c7f85.mindir)
->>>>>>> b33bad1a
+| **模型** | **环境配置**        | **骨干网络**   | **预训练数据集** | **Recall** | **Precision** | **F-score** | **训练时间**    | **ms/step** | **吞吐量**     | **配置文件**                      | **模型权重下载**                                                                                             |
+|--------|-----------------|------------|------------|------------|---------------|-------------|-------------|-------------|-------------|-------------------------------|--------------------------------------------------------------------------------------------------------|
+| PSENet    | D910Bx8-MS2.0-G | ResNet-152   | ImageNet       | 73.69%     | 74.38%        | 74.04%      | 4.9 s/epoch  | 327.7       | 195.3 img/s    | [yaml](pse_r152_ctw1500.yaml) | [ckpt](https://download.mindspore.cn/toolkits/mindocr/psenet/psenet_resnet152_ctw1500-58b1b1ff.ckpt) \| [mindir](https://download.mindspore.cn/toolkits/mindocr/psenet/psenet_resnet152_ctw1500-58b1b1ff-b95c7f85.mindir)
 </div>
 
 #### 注释：
