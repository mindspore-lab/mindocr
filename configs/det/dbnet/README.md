--- conflicted
+++ resolved
@@ -81,8 +81,6 @@
 | DBNet++ (PaddleOCR) | -              | ResNet-50_DCN | SynthText      | 82.66%     | 90.89%        | 86.58%      | -            | -              | -                             | -                                                                                                                                                                                                       |
 </div>
 
-<<<<<<< HEAD
-
 ### MSRA-TD500
 
 <div align="center">
@@ -94,8 +92,6 @@
 
 > MSRA-TD500 dataset has 300 training images and 200 testing images, reference paper [Real-time Scene Text Detection with Differentiable Binarization](https://arxiv.org/abs/1911.08947), we trained using an extra 400 traning images from HUST-TR400. You can down all [dataset](https://paddleocr.bj.bcebos.com/dataset/TD_TR.tar) for training.
 
-=======
->>>>>>> 6c2432d3
 
 #### Notes
 - Context: Training context denoted as {device}x{pieces}-{MS version}{MS mode}, where mindspore mode can be G - graph mode or F - pynative mode with ms function. For example, D910x8-G is for training on 8 pieces of Ascend 910 NPU using graph mode.
