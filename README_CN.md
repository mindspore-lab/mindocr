--- conflicted
+++ resolved
@@ -43,21 +43,14 @@
 
 以下是对应的“mindocr”版本和支持 Mindspore 版本。
 
-<<<<<<< HEAD
+
 | mindocr |  mindspore  |
 |:-------:|:-----------:|
 | master  |   master    |
 |   0.4   | 2.3.1/2.3.0 |
 |   0.3   |   2.2.10    |
 |   0.1   |     1.8     |
-=======
-| mindocr | mindspore |
-|:-------:|:---------:|
-| master  |  master   |
-|   0.4   |   2.3.0   |
-|   0.3   |  2.2.10   |
-|   0.1   |    1.8    |
->>>>>>> a1eabc1d
+
 
 
 ## 安装教程
