import sys

sys.path.append(".")
import glob
import os

import yaml

from mindocr.models.backbones.mindcv_models.download import DownLoad


def gen_dummpy_data(task):
    # prepare dummy images
    data_dir = "data/Canidae"
    dataset_url = (
        "https://mindspore-website.obs.cn-north-4.myhuaweicloud.com/notebook/datasets/intermediate/Canidae_data.zip"
    )
    if not os.path.exists(data_dir):
        DownLoad().download_and_extract_archive(dataset_url, "./")

    # prepare dummy labels
    for split in ["train", "val"]:
        label_path = f"tests/st/dummy_labels/{task}_{split}_gt.txt"
        image_dir = f"{data_dir}/{split}/dogs"
        new_label_path = f"data/Canidae/{split}/{task}_gt.txt"
        img_paths = glob.glob(os.path.join(image_dir, "*.JPEG"))
        # print(len(img_paths))
        with open(new_label_path, "w") as f_w:
            with open(label_path, "r") as f_r:
                i = 0
                for line in f_r:
                    _, label = line.strip().split("\t")
                    # print(i)
                    img_name = os.path.basename(img_paths[i])
                    new_img_label = img_name + "\t" + label
                    f_w.write(new_img_label + "\n")
                    i += 1
        print(f"Dummpy annotation file is generated in {new_label_path}")

    return data_dir


def update_config_for_CI(
    config_fp,
    task,
    val_while_train=False,
    gradient_accumulation_steps=1,
    clip_grad=False,
    grouping_strategy=None,
    ema=False,
):
    with open(config_fp) as fp:
        config = yaml.safe_load(fp)
        config["system"]["distribute"] = False
        config["system"]["val_while_train"] = val_while_train
        config["optimizer"]["grouping_strategy"] = grouping_strategy
        # if 'common' in config:
        #    config['batch_size'] = 8
        config["train"]["dataset_sink_mode"] = False
        config["train"]["gradient_accumulation_steps"] = gradient_accumulation_steps
        config["train"]["clip_grad"] = clip_grad
        config["train"]["ema"] = ema
        if task == "rec":
            config["train"]["dataset"]["type"] = "RecDataset"

        config["train"]["dataset"]["mindrecord"] = False
        config["train"]["dataset"]["dataset_root"] = "data/Canidae/"
        config["train"]["dataset"]["data_dir"] = "train/dogs"
        config["train"]["dataset"]["label_file"] = f"train/{task}_gt.txt"
        config["train"]["dataset"][
            "sample_ratio"
        ] = 0.1  # TODO: 120 training samples in total, don't be larger than batchsize after sampling
        config["train"]["loader"]["num_workers"] = 1  # GitHub server only support 2 workers at most
        config["train"]["loader"]["num_workers_dataset"] = 1
        config["train"]["loader"]["num_workers_batch"] = 1
        # if config['train']['loader']['batch_size'] > 120:
        config["train"]["loader"]["batch_size"] = 1  # to save memory
<<<<<<< HEAD
        config["train"]["loader"]["max_rowsize"] = 4  # to save memory
        config["train"]["loader"]["prefetch_size"] = 1  # to save memory
        if "common" in config:
            config["common"]["batch_size"] = config["train"]["loader"]["batch_size"]
        if "batch_size" in config["loss"]:
            config["loss"]["batch_size"] = config["train"]["loader"]["batch_size"]

        config["eval"]["dataset"]["mindrecord"] = False
=======
        config["train"]["loader"]["max_rowsize"] = 16  # to save memory
        config["train"]["loader"]["prefetch_size"] = 2  # to save memory
        if "common" in config:
            config["common"]["batch_size"] = 1
        if "batch_size" in config["loss"]:
            config["loss"]["batch_size"] = 1

        if task == "rec":
            config["eval"]["dataset"]["type"] = "RecDataset"
>>>>>>> 9f16fd33
        config["eval"]["dataset"]["dataset_root"] = "data/Canidae/"
        config["eval"]["dataset"]["data_dir"] = "val/dogs"
        config["eval"]["dataset"]["label_file"] = f"val/{task}_gt.txt"
        config["eval"]["dataset"]["sample_ratio"] = 0.1
        config["eval"]["loader"]["num_workers"] = 1  # GitHub server only support 2 workers at most
        config["eval"]["loader"]["num_workers_dataset"] = 1
        config["eval"]["loader"]["num_workers_batch"] = 1
        config["eval"]["loader"]["batch_size"] = 1
        config["eval"]["loader"]["max_rowsize"] = 4  # to save memory
        config["eval"]["loader"]["prefetch_size"] = 1  # to save memory

        config["eval"]["ckpt_load_path"] = os.path.join(config["train"]["ckpt_save_dir"], "best.ckpt")

        config["scheduler"]["num_epochs"] = 2
        config["scheduler"]["warmup_epochs"] = 1
        config["scheduler"]["decay_epochs"] = 1

        dummpy_config_fp = os.path.join("tests/st", os.path.basename(config_fp.replace(".yaml", "_dummpy.yaml")))
        with open(dummpy_config_fp, "w") as f:
            args_text = yaml.safe_dump(config, default_flow_style=False, sort_keys=False)
            f.write(args_text)
            print("Genearted yaml: ")
            print(args_text)

    return dummpy_config_fp<|MERGE_RESOLUTION|>--- conflicted
+++ resolved
@@ -75,7 +75,6 @@
         config["train"]["loader"]["num_workers_batch"] = 1
         # if config['train']['loader']['batch_size'] > 120:
         config["train"]["loader"]["batch_size"] = 1  # to save memory
-<<<<<<< HEAD
         config["train"]["loader"]["max_rowsize"] = 4  # to save memory
         config["train"]["loader"]["prefetch_size"] = 1  # to save memory
         if "common" in config:
@@ -83,18 +82,9 @@
         if "batch_size" in config["loss"]:
             config["loss"]["batch_size"] = config["train"]["loader"]["batch_size"]
 
-        config["eval"]["dataset"]["mindrecord"] = False
-=======
-        config["train"]["loader"]["max_rowsize"] = 16  # to save memory
-        config["train"]["loader"]["prefetch_size"] = 2  # to save memory
-        if "common" in config:
-            config["common"]["batch_size"] = 1
-        if "batch_size" in config["loss"]:
-            config["loss"]["batch_size"] = 1
-
         if task == "rec":
             config["eval"]["dataset"]["type"] = "RecDataset"
->>>>>>> 9f16fd33
+        config["eval"]["dataset"]["mindrecord"] = False
         config["eval"]["dataset"]["dataset_root"] = "data/Canidae/"
         config["eval"]["dataset"]["data_dir"] = "val/dogs"
         config["eval"]["dataset"]["label_file"] = f"val/{task}_gt.txt"
