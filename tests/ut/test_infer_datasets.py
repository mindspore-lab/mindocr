--- conflicted
+++ resolved
@@ -21,13 +21,8 @@
         target_size = (32, 100)
 
     preprocess_ops = build_preprocess(config_fp)
-<<<<<<< HEAD
     image = np.random.randint(0, 256, size=image_shape, dtype=np.uint8)
-    data = preprocess_ops(image, target_size=target_size)
-=======
-    image = np.random.randint(0, 255, size=image_shape).astype(np.uint8)
     data = preprocess_ops([image], target_size=target_size)
->>>>>>> 9caf57ed
 
     assert data["net_inputs"][0].shape == (1, 3) + target_size
 
